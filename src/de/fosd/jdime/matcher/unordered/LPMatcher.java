--- conflicted
+++ resolved
@@ -1,8 +1,4 @@
-<<<<<<< HEAD
-/*******************************************************************************
-=======
 /*
->>>>>>> 6d998749
  * Copyright (C) 2013-2014 Olaf Lessenich
  * Copyright (C) 2014-2015 University of Passau, Germany
  *
@@ -24,11 +20,7 @@
  * Contributors:
  *     Olaf Lessenich <lessenic@fim.uni-passau.de>
  *     Georg Seibt <seibt@fim.uni-passau.de>
-<<<<<<< HEAD
- *******************************************************************************/
-=======
  */
->>>>>>> 6d998749
 package de.fosd.jdime.matcher.unordered;
 
 import java.util.ArrayList;
