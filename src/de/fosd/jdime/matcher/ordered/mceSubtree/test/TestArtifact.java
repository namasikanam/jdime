package de.fosd.jdime.matcher.ordered.mceSubtree.test;

import java.io.FileNotFoundException;
import java.io.IOException;

import de.fosd.jdime.common.Artifact;
import de.fosd.jdime.common.ArtifactList;
import de.fosd.jdime.common.MergeContext;
import de.fosd.jdime.common.operations.MergeOperation;

/**
 * A simple <code>Artifact</code> to test the functionality of <code>MCESubtreeMatcher</code>. Not all all methods
 * are implemented. Should be deleted later on.
 */
public class TestArtifact extends Artifact<TestArtifact> {

	private static int nextID = 0;

	private int id;

	public TestArtifact() {
		this.id = nextID++;
		this.children = new ArtifactList<>();
	}

	public TestArtifact(int id) {
		this.id = id;
		this.children = new ArtifactList<>();
	}

	@Override
	public TestArtifact addChild(TestArtifact child) {
		children.add(child);
		return child;
	}

	@Override
	public void copyArtifact(TestArtifact destination) throws IOException {

	}

	@Override
	public void createArtifact(boolean isLeaf) throws IOException {

	}

	@Override
	public TestArtifact createConflictArtifact(TestArtifact left, TestArtifact right) throws FileNotFoundException {
		return null;
	}

	@Override
<<<<<<< HEAD
	public TestArtifact createChoiceDummy(TestArtifact type, String condition, TestArtifact artifact) throws FileNotFoundException {
		return null;
	}

	@Override
	public TestArtifact createEmptyDummy() throws FileNotFoundException {
=======
	public TestArtifact createEmptyArtifact() throws FileNotFoundException {
>>>>>>> dc8683bd
		return null;
	}

	@Override
	protected String dumpTree(String indent) {
		return null;
	}

	@Override
	public boolean exists() {
		return true;
	}

	@Override
	public String getId() {
		return String.valueOf(id);
	}

	@Override
	public String getStatsKey(MergeContext context) {
		return null;
	}

	@Override
	public boolean equals(Object o) {
		if (this == o) return true;
		if (o == null || getClass() != o.getClass()) return false;

		TestArtifact that = (TestArtifact) o;

		return id == that.id;
	}

	@Override
	public int hashCode() {
		return id;
	}

	@Override
	public boolean hasUniqueLabels() {
		return true;
	}

	@Override
	public void initializeChildren() {

	}

	@Override
	public boolean isEmpty() {
		return false;
	}

	@Override
	public boolean isLeaf() {
		return children.isEmpty();
	}

	@Override
	public boolean isOrdered() {
		return true;
	}

	@Override
	public boolean matches(TestArtifact other) {
		return id == other.id;
	}

	@Override
	public void merge(MergeOperation<TestArtifact> operation, MergeContext context) throws IOException, InterruptedException {

	}

	@Override
	public String toString() {
		return getClass().getSimpleName() + ": " + String.valueOf(id);
	}

	@Override
	public int compareTo(TestArtifact o) {
		return id - o.id;
	}
}<|MERGE_RESOLUTION|>--- conflicted
+++ resolved
@@ -50,16 +50,10 @@
 	}
 
 	@Override
-<<<<<<< HEAD
-	public TestArtifact createChoiceDummy(TestArtifact type, String condition, TestArtifact artifact) throws FileNotFoundException {
+	public TestArtifact createChoiceDummy(String condition, TestArtifact artifact) throws FileNotFoundException {
 		return null;
 	}
-
-	@Override
-	public TestArtifact createEmptyDummy() throws FileNotFoundException {
-=======
 	public TestArtifact createEmptyArtifact() throws FileNotFoundException {
->>>>>>> dc8683bd
 		return null;
 	}
 
