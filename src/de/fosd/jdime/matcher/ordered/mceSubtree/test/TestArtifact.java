--- conflicted
+++ resolved
@@ -47,17 +47,10 @@
     }
 
     @Override
-<<<<<<< HEAD
-    public TestArtifact createChoiceDummy(String condition, TestArtifact artifact) {
+    public TestArtifact createChoiceArtifact(String condition, TestArtifact artifact) {
         return null;
     }
     public TestArtifact createEmptyArtifact() {
-=======
-    public TestArtifact createChoiceArtifact(String condition, TestArtifact artifact) throws FileNotFoundException {
-        return null;
-    }
-    public TestArtifact createEmptyArtifact() throws FileNotFoundException {
->>>>>>> 9f4177c4
         return null;
     }
 
@@ -77,11 +70,7 @@
     }
 
     @Override
-<<<<<<< HEAD
     public void deleteChildren() {
-=======
-    public void deleteChildren() throws IOException {
->>>>>>> 9f4177c4
         this.children = new ArtifactList<>();
     }
 
@@ -136,11 +125,7 @@
     }
 
     @Override
-<<<<<<< HEAD
     public void merge(MergeOperation<TestArtifact> operation, MergeContext context) {
-=======
-    public void merge(MergeOperation<TestArtifact> operation, MergeContext context) throws IOException, InterruptedException {
->>>>>>> 9f4177c4
 
     }
 
