--- conflicted
+++ resolved
@@ -76,21 +76,16 @@
      * <code>ASTNodeArtifacts</code> as source and target nodes, is created and applied.
      *
      * TODO: more high-level documentation.
+     *
      * @param operation the <code>MergeOperation</code> to perform
      * @param context the <code>MergeContext</code>
      */
     @Override
-<<<<<<< HEAD
     public void merge(MergeOperation<FileArtifact> operation, MergeContext context) {
-        assert (operation != null);
-        assert (context != null);
-=======
-    public final void merge(MergeOperation<FileArtifact> operation, MergeContext context) throws IOException, InterruptedException {
         /**
          * The method creates ASTNodeArtifacts from the input files. An ASTNodeStrategy is then applied.
          * The result is pretty printed and possibly written to the output file.
          */
->>>>>>> 959db2da
 
         MergeScenario<FileArtifact> triple = operation.getMergeScenario();
 
@@ -201,16 +196,7 @@
             context.addCrash(triple, t);
 
             if (!context.isKeepGoing()) {
-<<<<<<< HEAD
                 throw new RuntimeException(t);
-            } else {
-                if (context.hasStats()) {
-                    MergeTripleStats scenarioStats = new MergeTripleStats(triple, t.toString());
-                    context.getStats().addScenarioStats(scenarioStats);
-                }
-=======
-                throw t;
->>>>>>> 959db2da
             }
         } finally {
             System.setSecurityManager(systemSecurityManager);
