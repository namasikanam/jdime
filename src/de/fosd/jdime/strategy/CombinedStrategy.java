--- conflicted
+++ resolved
@@ -50,16 +50,7 @@
      * @param context the <code>MergeContext</code>
      */
     @Override
-<<<<<<< HEAD
     public void merge(MergeOperation<FileArtifact> operation, MergeContext context) {
-        assert (operation != null);
-        assert (context != null);
-
-        context.resetStreams();
-
-=======
-    public void merge(MergeOperation<FileArtifact> operation, MergeContext context) throws IOException, InterruptedException {
->>>>>>> 959db2da
         FileArtifact target = null;
 
         if (!context.isDiffOnly() && operation.getTarget() != null) {
@@ -105,32 +96,19 @@
             if (target != null) {
                 LOG.fine("Deleting: " + target);
 
-<<<<<<< HEAD
-                if (target != null) {
-                    boolean isLeaf = target.isLeaf();
-                    boolean targetExists = target.exists();
-                    String targetFileName = target.getFullPath();
-
-                    try {
-                        if (target.exists()) {
-                            target.remove();
-                        }
-                        target = new FileArtifact(new Revision("merge"), new File(targetFileName), targetExists, isLeaf);
-                    } catch (IOException e) {
-                        throw new RuntimeException(e);
-                    }
-                }
-=======
                 boolean isLeaf = target.isLeaf();
                 boolean targetExists = target.exists();
                 String targetFileName = target.getFullPath();
->>>>>>> 959db2da
 
-                if (target.exists()) {
-                    target.remove();
+                try {
+                    if (target.exists()) {
+                        target.remove();
+                    }
+
+                    target = new FileArtifact(new Revision("merge"), new File(targetFileName), targetExists, isLeaf);
+                } catch (IOException e) {
+                    throw new RuntimeException(e);
                 }
-
-                target = new FileArtifact(new Revision("merge"), new File(targetFileName), targetExists, isLeaf);
             }
 
             subContext = (MergeContext) context.clone();
