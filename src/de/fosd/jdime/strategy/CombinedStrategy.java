--- conflicted
+++ resolved
@@ -114,20 +114,15 @@
                     boolean isLeaf = target.isLeaf();
                     boolean targetExists = target.exists();
                     String targetFileName = target.getFullPath();
-<<<<<<< HEAD
 
                     try {
-                        target.remove();
+                        if (target.exists()) {
+                            target.remove();
+                        }
                         target = new FileArtifact(new Revision("merge"), new File(targetFileName), targetExists, isLeaf);
                     } catch (IOException e) {
                         throw new RuntimeException(e);
                     }
-=======
-                    if (target.exists()) {
-                        target.remove();
-                    }
-                    target = new FileArtifact(new Revision("merge"), new File(targetFileName), targetExists, isLeaf);
->>>>>>> 7ace04ec
                 }
 
                 subContext = (MergeContext) context.clone();
