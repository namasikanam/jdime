/**
 * Copyright (C) 2013-2014 Olaf Lessenich
 * Copyright (C) 2014-2015 University of Passau, Germany
 *
 * This library is free software; you can redistribute it and/or
 * modify it under the terms of the GNU Lesser General Public
 * License as published by the Free Software Foundation; either
 * version 2.1 of the License, or (at your option) any later version.
 *
 * This library is distributed in the hope that it will be useful,
 * but WITHOUT ANY WARRANTY; without even the implied warranty of
 * MERCHANTABILITY or FITNESS FOR A PARTICULAR PURPOSE.  See the GNU
 * Lesser General Public License for more details.
 *
 * You should have received a copy of the GNU Lesser General Public
 * License along with this library; if not, write to the Free Software
 * Foundation, Inc., 51 Franklin Street, Fifth Floor, Boston,
 * MA 02110-1301  USA
 *
 * Contributors:
 *     Olaf Lessenich <lessenic@fim.uni-passau.de>
 *     Georg Seibt <seibt@fim.uni-passau.de>
 */
package de.fosd.jdime.artifact.ast;

import java.io.IOException;
import java.util.LinkedHashMap;
import java.util.List;
import java.util.Objects;
import java.util.Optional;
import java.util.concurrent.atomic.AtomicInteger;
import java.util.function.Supplier;
import java.util.logging.Level;
import java.util.logging.Logger;

import de.fosd.jdime.artifact.Artifact;
import de.fosd.jdime.artifact.ArtifactList;
import de.fosd.jdime.artifact.Artifacts;
import de.fosd.jdime.artifact.file.FileArtifact;
import de.fosd.jdime.config.merge.MergeContext;
import de.fosd.jdime.config.merge.MergeScenario;
import de.fosd.jdime.config.merge.Revision;
import de.fosd.jdime.merge.Merge;
import de.fosd.jdime.operations.ConflictOperation;
import de.fosd.jdime.operations.MergeOperation;
import de.fosd.jdime.operations.Operation;
import de.fosd.jdime.stats.KeyEnums;
import de.fosd.jdime.stats.MergeScenarioStatistics;
import org.jastadd.extendj.ast.ASTNode;
import org.jastadd.extendj.ast.BytecodeParser;
import org.jastadd.extendj.ast.BytecodeReader;
import org.jastadd.extendj.ast.ClassDecl;
import org.jastadd.extendj.ast.ConstructorDecl;
import org.jastadd.extendj.ast.ImportDecl;
import org.jastadd.extendj.ast.InterfaceDecl;
import org.jastadd.extendj.ast.JavaParser;
import org.jastadd.extendj.ast.Literal;
import org.jastadd.extendj.ast.MethodDecl;
import org.jastadd.extendj.ast.Program;
import org.jastadd.extendj.ast.TryStmt;

import static de.fosd.jdime.strdump.DumpMode.PLAINTEXT_TREE;

/**
 * @author Olaf Lessenich
 *
 */
public class ASTNodeArtifact extends Artifact<ASTNodeArtifact> {

    private static final Logger LOG = Logger.getLogger(ASTNodeArtifact.class.getCanonicalName());

    /**
     * Initializes parser.
     *
     * @param p
     *            program
     */
    private static void initParser(Program p) {
        JavaParser parser = (is, fileName) -> new org.jastadd.extendj.parser.JavaParser().parse(is, fileName);
        BytecodeReader bytecodeParser = (is, fullName, program) -> new BytecodeParser(is, fullName).parse(null, null, program);

        p.initJavaParser(parser);
        p.initBytecodeReader(bytecodeParser);
    }

    /**
     * Parses the content of the given <code>FileArtifact</code> to an AST. If the <code>artifact</code> is empty,
     * an empty <code>ASTNode</code> obtained via {@link ASTNode#ASTNode()} will be returned.
     *
     * @param artifact
     *         the <code>FileArtifact</code> to parse
     * @return the root of the resulting AST
     */
    private static ASTNode<?> parse(FileArtifact artifact) {
        ASTNode<?> astNode;

        if (artifact.isEmpty()) {
            astNode = new ASTNode<>();
        } else {
            Program p = initProgram();

            try {
                p.addSourceFile(artifact.getPath());
            } catch (IOException e) {
                throw new RuntimeException(e);
            }

            astNode = p;
        }

        return astNode;
    }

    /**
     * Initializes a program.
     *
     * @return program
     */
    private static Program initProgram() {
        Program program = new Program();
        program.state().reset();
        initParser(program);
        return program;
    }

    /**
     * @param artifact
     *            artifact to create program from
     * @return ASTNodeArtifact
     */
    public static ASTNodeArtifact createProgram(ASTNodeArtifact artifact) {
        assert (artifact.astnode != null);
        assert (artifact.astnode instanceof Program);

        Program old = (Program) artifact.astnode;
        Program program;

        try {
            program = old.clone();
        } catch (CloneNotSupportedException e) {
            program = new Program();
        }

        ASTNodeArtifact p = new ASTNodeArtifact(artifact.getRevision(), program);
        p.deleteChildren();

        return p;
    }

    /**
     * Encapsulated ASTNode.
     */
    private ASTNode<?> astnode = null;

    /**
     * Constructs a new <code>ASTNodeArtifact</code> (tree) representing the AST of the code in <code>artifact</code>.
     * All members of the tree will be in the same <code>Revision</code> as <code>artifact</code>.
     *
     * @param artifact
     *         the <code>FileArtifact</code> containing the code to be parsed
     */
    public ASTNodeArtifact(FileArtifact artifact) {
        this(artifact.getRevision(), new AtomicInteger()::getAndIncrement, parse(artifact));
    }

    /**
     * Constructs a new <code>ASTNodeArtifact</code> encapsulating an empty <code>ASTNode</code> obtained via
     * {@link ASTNode#ASTNode()}.
     *
     * @param revision
     *         the <code>Revision</code> for this <code>ASTNodeArtifact</code>
     */
    private ASTNodeArtifact(Revision revision) {
        this(revision, new AtomicInteger()::getAndIncrement, new ASTNode<>());
    }

    /**
     * Constructs a new <code>ASTNodeArtifact</code> encapsulating the given <code>ASTNode</code>. Children
     * <code>ASTNodeArtifact</code>s for all the children of <code>astNode</code> will be added.
     *
     * @param revision
     *         the <code>Revision</code> for this <code>ASTNodeArtifact</code>
     * @param astNode
     *         the <code>ASTNode</code> to encapsulate
     */
    private ASTNodeArtifact(Revision revision, ASTNode<?> astNode) {
        this(revision, new AtomicInteger()::getAndIncrement, astNode);
    }

    /**
     * Constructs a new <code>ASTNodeArtifact</code> encapsulating the given <code>ASTNode</code>. Children
     * <code>ASTNodeArtifact</code>s for all the children of <code>astNode</code> will be added.
     *
     * @param revision
     *         the <code>Revision</code> for this <code>ASTNodeArtifact</code>
     * @param number
     *         supplies first the number for this artifact and then in DFS order the number for its children
     * @param astNode
     *         the <code>ASTNode</code> to encapsulate
     */
    private ASTNodeArtifact(Revision revision, Supplier<Integer> number, ASTNode<?> astNode) {
        super(revision, number.get());

        this.astnode = astNode;
        initializeChildren(number);
    }

    /**
<<<<<<< HEAD
     * Copies the given {@link Artifact}.
     *
     * @param toCopy
     *         to {@link Artifact} to copy
     * @see #copy()
     */
    private ASTNodeArtifact(ASTNodeArtifact toCopy) {
        super(toCopy);

        this.initialized = toCopy.initialized;

        try {
            this.astnode = toCopy.astnode.clone();
        } catch (CloneNotSupportedException e) {
            throw new RuntimeException(e);
        }
    }

=======
     * Adds {@code ASTNodeArtifact} children to this artifact encapsulating the children of the {@link #astnode}.
     *
     * @param number
     *         supplies the numbers for the added children
     */
>>>>>>> 3af348b7
    private void initializeChildren(Supplier<Integer> number) {
        List<ASTNodeArtifact> children = new ArtifactList<>();

        for (int i = 0; i < astnode.getNumChild(); i++) {
            ASTNodeArtifact child = new ASTNodeArtifact(getRevision(), number, astnode.getChild(i));

            child.setParent(this);
            children.add(child);
        }

        setChildren(children);
    }

    /**
     * Returns the encapsulated JastAddJ ASTNode
     *
     * @return encapsulated ASTNode object from JastAddJ
     */
    public final ASTNode<?> getASTNode() {
        return astnode;
    }

    @Override
<<<<<<< HEAD
    public ASTNodeArtifact copy() {
        return new ASTNodeArtifact(this);
=======
    public ASTNodeArtifact clone() {
        assert (exists());

        ASTNodeArtifact clone = null;

        try {
            clone = new ASTNodeArtifact(getRevision(), astnode.clone());
            clone.setRevision(getRevision());
            clone.setNumber(getNumber());
            clone.cloneMatches(this);

            List<ASTNodeArtifact> cloneChildren = new ArtifactList<>();

            for (ASTNodeArtifact child : getChildren()) {
                ASTNodeArtifact cloneChild = child.clone();
                cloneChild.astnode.setParent(clone.astnode);
                cloneChild.setParent(clone);
                cloneChildren.add(cloneChild);
            }

            clone.setChildren(cloneChildren);
        } catch (CloneNotSupportedException e) {
            throw new RuntimeException(e);
        }

        assert (clone.exists());

        return clone;
>>>>>>> 3af348b7
    }

    @Override
    public ASTNodeArtifact addChild(ASTNodeArtifact child) {
        LOG.finest(() -> String.format("%s.addChild(%s)", getId(), child.getId()));

        assert (this.exists());
        assert (child.exists());

<<<<<<< HEAD
        children.add(child);
        child.setParent(this);
=======
        child.setParent(this);
        modifyChildren(children -> children.add(child));
>>>>>>> 3af348b7

        return child;
    }

    @Override
    public ASTNodeArtifact createEmptyArtifact(Revision revision) {
        return new ASTNodeArtifact(revision);
    }

    @Override
    public void deleteChildren() {
        modifyChildren(List::clear);
    }

    @Override
    public String prettyPrint() {
        assert (astnode != null);

        try {
            rebuildAST();
            astnode.flushCaches();
            astnode.flushTreeCache();
        } catch (Exception e) {
            LOG.severe("Exception caught during prettyPrint(): " + e);
            LOG.log(Level.SEVERE, e.getMessage(), e);
        }

        LOG.finest(() -> Artifacts.root(this).dump(PLAINTEXT_TREE));

        String indent = isRoot() ? "" : astnode.extractIndent();
        String prettyprint = indent + astnode.prettyPrint();

        if (prettyprint.trim().length() == 0) {
            throw new RuntimeException("Error: Could not pretty-print file!");
        }

        return prettyprint;
    }

    @Override
    public final boolean exists() {
        return astnode != null;
    }

    @Override
    public final String getId() {
        return getRevision() + ":" + getNumber();
    }

    @Override
    protected String hashId() {
        return astnode.getMatchingRepresentation();
    }

    @Override
    public KeyEnums.Type getType() {
        if (isMethod()) {
            return KeyEnums.Type.METHOD;
        } else if (isClass()) {
            return KeyEnums.Type.CLASS;
        } else if (astnode instanceof TryStmt){
            return KeyEnums.Type.TRY;
        } else {
            return KeyEnums.Type.NODE;
        }
    }

    @Override
    public KeyEnums.Level getLevel() {
        KeyEnums.Type type = getType();

        if (type == KeyEnums.Type.METHOD) {
            return KeyEnums.Level.METHOD;
        } else if (type == KeyEnums.Type.CLASS) {
            return KeyEnums.Level.CLASS;
        } else {

            if (getParent() == null) {
                return KeyEnums.Level.TOP;
            } else {
                return getParent().getLevel();
            }
        }
    }

    @Override
    public void mergeOpStatistics(MergeScenarioStatistics mScenarioStatistics, MergeContext mergeContext) {
        mScenarioStatistics.getTypeStatistics(getRevision(), getType()).incrementNumMerged();
        mScenarioStatistics.getLevelStatistics(getRevision(), getLevel()).incrementNumMerged();
    }

    /**
     * Returns whether this <code>ASTNodeArtifact</code> represents a method declaration.
     *
     * @return true iff this is a method declaration
     */
    private boolean isMethod() {
        return astnode instanceof MethodDecl || astnode instanceof ConstructorDecl;
    }

    /**
     * Returns whether the <code>ASTNodeArtifact</code> is within a method.
     *
     * @return true iff the <code>ASTNodeArtifact</code> is within a method
     */
    public boolean isWithinMethod() {
        ASTNodeArtifact parent = getParent();
        return parent != null && (parent.isMethod() || parent.isWithinMethod());
    }

    /**
     * Returns whether this <code>ASTNodeArtifact</code> represents a class or interface declaration.
     *
     * @return true iff this is a class or method declaration
     */
    private boolean isClass() {
        return astnode instanceof ClassDecl || astnode instanceof InterfaceDecl;
    }

    @Override
    public Optional<Supplier<String>> getUniqueLabel() {
        boolean hasLabel = ImportDecl.class.isAssignableFrom(astnode.getClass())
                            || Literal.class.isAssignableFrom(astnode.getClass());

        return hasLabel ? Optional.of(() -> astnode.dumpString()) : Optional.empty();
    }

    @Override
    public final boolean isEmpty() {
        return !hasChildren();
    }

    /**
     * Returns whether declaration order is significant for this node.
     *
     * @return whether declaration order is significant for this node
     */
    @Override
    public final boolean isOrdered() {
        return astnode.isOrdered();
    }

    /**
     * Returns whether a node matches another node.
     *
     * @param other
     *            node to compare with.
     * @return true if the node matches another node.
     */
    @Override
    public final boolean matches(final ASTNodeArtifact other) {
        assert (astnode != null);
        assert (other != null);
        assert (other.astnode != null);

        LOG.finest(() -> "match(" + getId() + ", " + other.getId() + ")");

        LOG.finest(() -> {
            return String.format("Try Matching: {%s} and {%s}",
                    astnode.getMatchingRepresentation(),
                    other.astnode.getMatchingRepresentation());
        });

        return astnode.matches(other.astnode);
    }

    @Override
    public void merge(MergeOperation<ASTNodeArtifact> operation, MergeContext context) {
        Objects.requireNonNull(operation, "operation must not be null!");
        Objects.requireNonNull(context, "context must not be null!");

        MergeScenario<ASTNodeArtifact> triple = operation.getMergeScenario();
        ASTNodeArtifact left = triple.getLeft();
        ASTNodeArtifact right = triple.getRight();
        ASTNodeArtifact target = operation.getTarget();

        boolean safeMerge = true;

        int numChildNoTransform;
        try {
            numChildNoTransform = target.astnode.getClass().newInstance().getNumChildNoTransform();
        } catch (InstantiationException | IllegalAccessException e) {
            throw new RuntimeException(e);
        }

        if (!isRoot() && numChildNoTransform > 0) {

            // this language element has a fixed number of children, we need to be careful with this one
            // as it might cause lots of issues while being pretty-printed
            boolean leftChanges = left.isChange();
            boolean rightChanges = right.isChange();

            for (int i = 0; !leftChanges && i < left.getNumChildren(); i++) {
                leftChanges = left.getChild(i).isChange();
            }

            for (int i = 0; !rightChanges && i < right.getNumChildren(); i++) {
                rightChanges = right.getChild(i).isChange();
            }

            if (leftChanges && rightChanges) {
                // this one might be trouble

                if (left.getNumChildren() == right.getNumChildren()) {
                    // so far so good

                    for (int i = 0; i < left.getNumChildren(); i++) {
                        if (!left.getChild(i).astnode.getClass().getName().equals(right.getChild(i).astnode.getClass().getName())) {
                            // no good, this might get us some ClassCastExceptions
                            safeMerge = false;
                        }
                    }
                } else {
                    // no way ;)
                    safeMerge = false;
                }

            }
        }

        if (safeMerge) {
            Merge<ASTNodeArtifact> merge = new Merge<>();

            LOG.finest(() -> "Merging ASTs " + operation.getMergeScenario());
            merge.merge(operation, context);
        } else {
            LOG.finest(() -> String.format("Target %s expects a fixed amount of children.", target.getId()));
            LOG.finest(() -> String.format("Both %s and %s contain changes.", left.getId(), right.getId()));
            LOG.finest(() -> "We are scared of this node and report a conflict instead of performing the merge.");

            // to be safe, we will report a conflict instead of merging
            ASTNodeArtifact targetParent = target.getParent();
            targetParent.removeChild(target);

            Operation<ASTNodeArtifact> conflictOp = new ConflictOperation<>(left, right, targetParent,
                    left.getRevision().getName(), right.getRevision().getName());
            conflictOp.apply(context);
        }
    }

    /**
     * Removes a child.
     *
     * @param child
     *            child that should be removed
     */
    private void removeChild(final ASTNodeArtifact child) {
        LOG.finest(() -> String.format("[%s] Removing child %s", getId(), child.getId()));
        LOG.finest(() -> String.format("Children before removal: %s", getChildren()));

        modifyChildren(children -> children.removeIf(it -> it == child));

        LOG.finest(() -> String.format("Children after removal: %s", getChildren()));
    }

    /**
     * Rebuild the encapsulated ASTNode tree top down. This should be only
     * called at the root node
     */
    private void rebuildAST() {
        LOG.finest(() -> String.format("%s.rebuildAST()", getId()));
        int oldNumChildren = astnode.getNumChildNoTransform();

        if (isConflict()) {
            astnode.isConflict = true;
            astnode.jdimeId = getId();

            if (left != null) {
                left.rebuildAST();
                astnode.left = left.astnode;
            } else {
                /* FIXME: this is actually a bug.
                 * JDime should use an empty ASTNode with the correct revision information.
                 */
            }

            if (right != null) {
                right.rebuildAST();
                astnode.right = right.astnode;
            } else {
                /* FIXME: this is actually a bug.
                 * JDime should use an empty ASTNode with the correct revision information.
                 */
            }
        }

        if (isChoice()) {
            astnode.isChoice = true;
            astnode.jdimeId = getId();
            astnode.variants = new LinkedHashMap<String, ASTNode<?>>();

            for (String condition : variants.keySet()) {
                ASTNodeArtifact variant = variants.get(condition);
                variant.rebuildAST();
                astnode.variants.put(condition, variant.astnode);
            }
        }

        ASTNode<?>[] newChildren = new ASTNode<?>[getNumChildren()];

        for (int i = 0; i < getNumChildren(); i++) {
            ASTNodeArtifact child = getChild(i);
            newChildren[i] = child.astnode;
            newChildren[i].setParent(astnode);
            child.rebuildAST();
        }

        astnode.jdimeChanges = hasChanges();
        astnode.jdimeId = getId();
        astnode.setChildren(newChildren);

        if (LOG.isLoggable(Level.FINEST)) {
            LOG.finest(() -> String.format("jdime: %d, astnode.before: %d, astnode.after: %d children", getNumChildren(), oldNumChildren,
                    astnode.getNumChildNoTransform()));
            if (getNumChildren() != astnode.getNumChildNoTransform()) {
                LOG.finest("mismatch between jdime and astnode for " + getId() + "(" + astnode.dumpString() + ")");
            }
            if (oldNumChildren != astnode.getNumChildNoTransform()) {
                LOG.finest("Number of children has changed");
            }
        }

        if (!isConflict() && getNumChildren() != astnode.getNumChildNoTransform()) {
            StringBuilder elements = new StringBuilder();
            for (Revision r : getMatches().keySet()) {
                if (elements.length() > 0) {
                    elements.append(", ");
                }
                elements.append(getMatching(r).getMatchingArtifact(this).getId());
            }

            LOG.severe("Mismatch of getNumChildren() and astnode.getNumChildren()---" +
                    "This is either a bug in ExtendJ or in JDime! Inspect AST element " +
                    getId() + " (" + elements.toString() + ") to look into this issue.");
        }
    }

    @Override
    public final String toString() {
        return astnode.dumpString();
    }

    @Override
    public ASTNodeArtifact createConflictArtifact(ASTNodeArtifact left, ASTNodeArtifact right) {
        ASTNodeArtifact conflict;

        if (left != null) {
            conflict = new ASTNodeArtifact(MergeScenario.CONFLICT, left.astnode.treeCopyNoTransform());
        } else {
            conflict = new ASTNodeArtifact(MergeScenario.CONFLICT, right.astnode.treeCopyNoTransform());
        }

        conflict.setConflict(left, right);

        return conflict;
    }

    @Override
    public ASTNodeArtifact createChoiceArtifact(String condition, ASTNodeArtifact artifact) {
        LOG.fine("Creating choice node");

        ASTNodeArtifact choice = new ASTNodeArtifact(MergeScenario.CHOICE, artifact.astnode.treeCopyNoTransform());
        choice.setChoice(condition, artifact);

        return choice;
    }
}<|MERGE_RESOLUTION|>--- conflicted
+++ resolved
@@ -206,7 +206,6 @@
     }
 
     /**
-<<<<<<< HEAD
      * Copies the given {@link Artifact}.
      *
      * @param toCopy
@@ -215,8 +214,6 @@
      */
     private ASTNodeArtifact(ASTNodeArtifact toCopy) {
         super(toCopy);
-
-        this.initialized = toCopy.initialized;
 
         try {
             this.astnode = toCopy.astnode.clone();
@@ -225,13 +222,12 @@
         }
     }
 
-=======
+    /**
      * Adds {@code ASTNodeArtifact} children to this artifact encapsulating the children of the {@link #astnode}.
      *
      * @param number
      *         supplies the numbers for the added children
      */
->>>>>>> 3af348b7
     private void initializeChildren(Supplier<Integer> number) {
         List<ASTNodeArtifact> children = new ArtifactList<>();
 
@@ -255,39 +251,8 @@
     }
 
     @Override
-<<<<<<< HEAD
     public ASTNodeArtifact copy() {
         return new ASTNodeArtifact(this);
-=======
-    public ASTNodeArtifact clone() {
-        assert (exists());
-
-        ASTNodeArtifact clone = null;
-
-        try {
-            clone = new ASTNodeArtifact(getRevision(), astnode.clone());
-            clone.setRevision(getRevision());
-            clone.setNumber(getNumber());
-            clone.cloneMatches(this);
-
-            List<ASTNodeArtifact> cloneChildren = new ArtifactList<>();
-
-            for (ASTNodeArtifact child : getChildren()) {
-                ASTNodeArtifact cloneChild = child.clone();
-                cloneChild.astnode.setParent(clone.astnode);
-                cloneChild.setParent(clone);
-                cloneChildren.add(cloneChild);
-            }
-
-            clone.setChildren(cloneChildren);
-        } catch (CloneNotSupportedException e) {
-            throw new RuntimeException(e);
-        }
-
-        assert (clone.exists());
-
-        return clone;
->>>>>>> 3af348b7
     }
 
     @Override
@@ -297,13 +262,8 @@
         assert (this.exists());
         assert (child.exists());
 
-<<<<<<< HEAD
-        children.add(child);
+        modifyChildren(children -> children.add(child));
         child.setParent(this);
-=======
-        child.setParent(this);
-        modifyChildren(children -> children.add(child));
->>>>>>> 3af348b7
 
         return child;
     }
