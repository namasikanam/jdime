--- conflicted
+++ resolved
@@ -119,12 +119,8 @@
 							LOG.trace(prefix(leftChild)
 									+ "has changes in subtree.");
 						}
-<<<<<<< HEAD
 						ConflictOperation<T> conflictOp = new ConflictOperation<>(
-								leftChild, leftChild, rightChild, target, l.getName(), r.getName());
-=======
-						ConflictOperation<T> conflictOp = new ConflictOperation<>(leftChild, rightChild, target);
->>>>>>> dc8683bd
+								leftChild, rightChild, target, l.getName(), r.getName());
 						conflictOp.apply(context);
 						if (rightIt.hasNext()) {
 							rightChild = rightIt.next();
@@ -163,12 +159,8 @@
 											+ "has changes in subtree.");
 								}
 								// deletion-insertion conflict
-<<<<<<< HEAD
 								ConflictOperation<T> conflictOp = new ConflictOperation<>(
-										rightChild, leftChild, rightChild, target, l.getName(), r.getName());
-=======
-								ConflictOperation<T> conflictOp = new ConflictOperation<>(leftChild, rightChild, target);
->>>>>>> dc8683bd
+										leftChild, rightChild, target, l.getName(), r.getName());
 								conflictOp.apply(context);
 								if (rightIt.hasNext()) {
 									rightChild = rightIt.next();
@@ -191,12 +183,8 @@
 								LOG.trace(prefix(rightChild) + "is a change");
 							}
 							// rightChild is a change
-<<<<<<< HEAD
 							ConflictOperation<T> conflictOp = new ConflictOperation<>(
-									leftChild, leftChild, rightChild, target, l.getName(), r.getName());
-=======
-							ConflictOperation<T> conflictOp = new ConflictOperation<>(leftChild, rightChild, target);
->>>>>>> dc8683bd
+									leftChild, rightChild, target, l.getName(), r.getName());
 							conflictOp.apply(context);
 
 							if (rightIt.hasNext()) {
@@ -240,12 +228,8 @@
 									+ "has changes in subtree.");
 						}
 						// insertion-deletion-conflict
-<<<<<<< HEAD
 						ConflictOperation<T> conflictOp = new ConflictOperation<>(
-								rightChild, leftChild, rightChild, target, l.getName(), r.getName());
-=======
-						ConflictOperation<T> conflictOp = new ConflictOperation<>(leftChild, rightChild, target);
->>>>>>> dc8683bd
+								leftChild, rightChild, target, l.getName(), r.getName());
 						conflictOp.apply(context);
 						if (rightIt.hasNext()) {
 							rightChild = rightIt.next();
@@ -283,12 +267,8 @@
 											+ "has changes in subtree.");
 								}
 								// deletion-insertion conflict
-<<<<<<< HEAD
 								ConflictOperation<T> conflictOp = new ConflictOperation<>(
-										leftChild, leftChild, rightChild, target, l.getName(), r.getName());
-=======
-								ConflictOperation<T> conflictOp = new ConflictOperation<>(leftChild, rightChild, target);
->>>>>>> dc8683bd
+										leftChild, rightChild, target, l.getName(), r.getName());
 								conflictOp.apply(context);
 								if (rightIt.hasNext()) {
 									rightChild = rightIt.next();
@@ -315,12 +295,8 @@
 								LOG.trace(prefix(leftChild) + "is a change");
 							}
 							// leftChild is a change
-<<<<<<< HEAD
 							ConflictOperation<T> conflictOp = new ConflictOperation<>(
-									leftChild, leftChild, rightChild, target, l.getName(), r.getName());
-=======
-							ConflictOperation<T> conflictOp = new ConflictOperation<>(leftChild, rightChild, target);
->>>>>>> dc8683bd
+									leftChild, rightChild, target, l.getName(), r.getName());
 							conflictOp.apply(context);
 
 							if (leftIt.hasNext()) {
