package de.fosd.jdime.gui;

import java.io.Serializable;
import java.util.List;
import java.util.Objects;
import java.util.stream.Collectors;
import javafx.collections.ObservableList;
import javafx.scene.control.Tab;

/**
 * A Bean encapsulating the state of the gui at one point.
 */
final class State implements Serializable {

    private List<Tab> treeViewTabs;
<<<<<<< HEAD
    private ObservableList<String> output;
=======
    private transient ObservableList<String> output;
>>>>>>> bb7a539a
    private String left;
    private String base;
    private String right;
    private String jDime;
    private String cmdArgs;
    private boolean debugMode;

    private State() {

    }

    /**
     * Returns a <code>State</code> instance containing the current state of the given <code>GUI</code>.
     *
     * @param gui
     *         the <code>GUI</code> whose state is to be copied
     *
     * @return the resulting <code>State</code>
     */
    public static State of(GUI gui) {
        State state = new State();

        state.treeViewTabs = gui.tabPane.getTabs().stream().filter(tab -> tab != gui.outputTab).collect(Collectors.toList());
        state.output = gui.output.getItems();
        state.left = gui.left.getText();
        state.base = gui.base.getText();
        state.right = gui.right.getText();
        state.jDime = gui.jDime.getText();
        state.cmdArgs = gui.cmdArgs.getText();
        state.debugMode = gui.debugMode.isSelected();

        return state;
    }

    /**
     * Applies the state stored in this <code>State</code> to the given <code>GUI</code>. Must be called in the
     * JavaFX Application thread.
     *
     * @param gui
     *         the <code>GUI</code> to apply the stored state to
     */
    public void applyTo(GUI gui) {
        gui.tabPane.getTabs().retainAll(gui.outputTab);
        gui.tabPane.getTabs().addAll(treeViewTabs);
        gui.output.setItems(output);
        gui.left.setText(left);
        gui.base.setText(base);
        gui.right.setText(right);
        gui.jDime.setText(jDime);
        gui.cmdArgs.setText(cmdArgs);
        gui.debugMode.setSelected(debugMode);
    }

    @Override
    public boolean equals(Object o) {
        if (this == o) {
            return true;
        }

        if (o == null || getClass() != o.getClass()) {
            return false;
        }

        State state = (State) o;

        return Objects.equals(debugMode, state.debugMode) &&
                Objects.equals(treeViewTabs, state.treeViewTabs) &&
                Objects.equals(output, state.output) &&
                Objects.equals(left, state.left) &&
                Objects.equals(base, state.base) &&
                Objects.equals(right, state.right) &&
                Objects.equals(jDime, state.jDime) &&
                Objects.equals(cmdArgs, state.cmdArgs);
    }

    @Override
    public int hashCode() {
        return Objects.hash(treeViewTabs, output, left, base, right, jDime, cmdArgs, debugMode);
    }
}<|MERGE_RESOLUTION|>--- conflicted
+++ resolved
@@ -13,11 +13,7 @@
 final class State implements Serializable {
 
     private List<Tab> treeViewTabs;
-<<<<<<< HEAD
     private ObservableList<String> output;
-=======
-    private transient ObservableList<String> output;
->>>>>>> bb7a539a
     private String left;
     private String base;
     private String right;
