/*
 * Copyright (C) 2013-2014 Olaf Lessenich
 * Copyright (C) 2014-2015 University of Passau, Germany
 *
 * This library is free software; you can redistribute it and/or
 * modify it under the terms of the GNU Lesser General Public
 * License as published by the Free Software Foundation; either
 * version 2.1 of the License, or (at your option) any later version.
 *
 * This library is distributed in the hope that it will be useful,
 * but WITHOUT ANY WARRANTY; without even the implied warranty of
 * MERCHANTABILITY or FITNESS FOR A PARTICULAR PURPOSE.  See the GNU
 * Lesser General Public License for more details.
 *
 * You should have received a copy of the GNU Lesser General Public
 * License along with this library; if not, write to the Free Software
 * Foundation, Inc., 51 Franklin Street, Fifth Floor, Boston,
 * MA 02110-1301  USA
 *
 * Contributors:
 *     Olaf Lessenich <lessenic@fim.uni-passau.de>
 *     Georg Seibt <seibt@fim.uni-passau.de>
 */
package de.fosd.jdime;

import java.io.BufferedReader;
import java.io.File;
import java.io.FileInputStream;
import java.io.FileNotFoundException;
import java.io.IOException;
import java.io.InputStream;
import java.io.InputStreamReader;
import java.util.ArrayList;
import java.util.Arrays;
import java.util.Collections;
import java.util.HashMap;
import java.util.List;

import de.fosd.jdime.common.ASTNodeArtifact;
import de.fosd.jdime.common.ArtifactList;
import de.fosd.jdime.common.FileArtifact;
import de.fosd.jdime.common.MergeContext;
import de.fosd.jdime.common.MergeType;
import de.fosd.jdime.common.Revision;
import de.fosd.jdime.common.Tuple;
import de.fosd.jdime.common.operations.MergeOperation;
import de.fosd.jdime.common.operations.Operation;
import de.fosd.jdime.stats.StatsPrinter;
import de.fosd.jdime.strategy.MergeStrategy;
import de.fosd.jdime.strategy.StrategyNotFoundException;
import de.fosd.jdime.strategy.StructuredStrategy;
import de.uni_passau.fim.seibt.kvconfig.Config;
import de.uni_passau.fim.seibt.kvconfig.PropFileConfigSource;
import de.uni_passau.fim.seibt.kvconfig.SysEnvConfigSource;
import org.apache.commons.cli.CommandLine;
import org.apache.commons.cli.CommandLineParser;
import org.apache.commons.cli.HelpFormatter;
import org.apache.commons.cli.Options;
import org.apache.commons.cli.ParseException;
import org.apache.commons.cli.PosixParser;
import org.apache.commons.lang3.ClassUtils;

import java.util.logging.Handler;
import java.util.logging.Level;
import java.util.logging.LogManager;
import java.util.logging.Logger;

/**
 * @author Olaf Lessenich
 *
 */
public final class Main {

	private static final Logger LOG = Logger.getLogger(ClassUtils.getShortClassName(Main.class));

	private static final String TOOLNAME = "jdime";
	private static final String VERSION = "0.3.11";

	private static final String LOGGING_CONFIG_FILE_NAME = "JDimeLogging.properties";
	private static final String CONFIG_FILE_NAME = "JDime.properties";
	private static final File LOGGING_CONFIG_FILE = new File(LOGGING_CONFIG_FILE_NAME);
	private static final File CONFIG_FILE = new File(CONFIG_FILE_NAME);
	public static final Config config;

	static {
		if (LOGGING_CONFIG_FILE.exists()) {

			try (InputStream is = new FileInputStream(LOGGING_CONFIG_FILE)) {
				LogManager.getLogManager().readConfiguration(is);
			} catch (IOException e) {
				System.err.println("Could not read logging configuration.");
				System.err.println(e);
			}
		}

		config = new Config();
		config.addSource(new SysEnvConfigSource(1));

		if (CONFIG_FILE.exists()) {

			try {
				config.addSource(new PropFileConfigSource(2, CONFIG_FILE));
			} catch (IOException e) {
				LOG.log(Level.WARNING, e, () -> "Could not add a ConfigSource for " + CONFIG_FILE.getAbsolutePath());
			}
		}
	}

	/**
	 * Perform a merge operation on the input files or directories.
	 *
	 * @param args command line arguments
	 */
<<<<<<< HEAD
	public static void main(final String[] args) {
=======
	public static void main(final String[] args) throws
			IOException, ParseException, InterruptedException {
		BasicConfigurator.configure();
>>>>>>> fd08dd44
		MergeContext context = new MergeContext();

<<<<<<< HEAD
		try {
			if (!parseCommandLineArgs(context, args)) {
				System.exit(0);
=======
		if (!parseCommandLineArgs(context, args)) {
			System.exit(0);
		}

		ArtifactList<FileArtifact> inputFiles = context.getInputFiles();
		FileArtifact output = context.getOutputFile();

		assert inputFiles != null : "List of input artifacts may not be null!";

		for (FileArtifact inputFile : inputFiles) {
			assert (inputFile != null);
			if (inputFile.isDirectory() && !context.isRecursive()) {
				String msg = "To merge directories, the argument '-r' "
					+ "has to be supplied. "
					+ "See '-help' for more information!";
				LOG.fatal(msg);
				throw new RuntimeException(msg);
>>>>>>> fd08dd44
			}
		}

		if (output != null && output.exists() && !output.isEmpty()) {
			System.err.println("Output directory is not empty!");
			System.err.println("Delete '" + output.getFullPath() + "'? [y/N]");
			BufferedReader reader = new BufferedReader(new InputStreamReader(System.in));
			String response = reader.readLine();

			if (response.length() == 0 || response.toLowerCase().charAt(0) != 'y') {
				String msg = "File exists and will not be overwritten.";
				LOG.warn(msg);
				throw new RuntimeException(msg);
			} else {
				LOG.warn("File exists and will be overwritten.");
				boolean isDirectory = output.isDirectory();
				output.remove();

<<<<<<< HEAD
			for (FileArtifact inputFile : inputFiles) {
				assert (inputFile != null);
				if (inputFile.isDirectory() && !context.isRecursive()) {
					String msg = "To merge directories, the argument '-r' has to be supplied. See '-help' for more information!";
					LOG.severe(msg);
					throw new RuntimeException(msg);
				}
			}

			if (output != null && output.exists() && !output.isEmpty()) {
				System.err.println("Output directory is not empty!");
				System.err.println("Delete '" + output.getFullPath() + "'? [y/N]");
				BufferedReader reader = new BufferedReader(new InputStreamReader(System.in));
				String response = reader.readLine();

				if (response.length() == 0 || response.toLowerCase().charAt(0) != 'y') {
					String msg = "File exists and will not be overwritten.";
					LOG.warning(msg);
					throw new RuntimeException(msg);
				} else {
					LOG.warning("File exists and will be overwritten.");
					boolean isDirectory = output.isDirectory();
					output.remove();

					if (isDirectory) {
						output.getFile().mkdir();
					}
				}
			}
=======
				if (isDirectory) {
					output.getFile().mkdir();
				}
			}

		}
>>>>>>> fd08dd44

		if (context.isBugfixing()) {
			bugfixing(context);
		} else if (context.isDumpTree()) {
			dumpTrees(context);
		} else if (context.isDumpFile()) {
			dumpFiles(context);
		} else {
			merge(context);
		}

<<<<<<< HEAD
			if (context.hasStats()) {
				StatsPrinter.print(context);
			}
		} catch (Throwable t) {
			LOG.fine("Stopping program");
			LOG.fine(() -> "Runtime: " + (System.currentTimeMillis() - context.getProgramStart()) + " ms");
			System.exit(-1);
=======
		if (context.hasStats()) {
			StatsPrinter.print(context);
>>>>>>> fd08dd44
		}

		System.exit(0);
	}

	/**
	 * Parses command line arguments and initializes program.
	 *
	 * @param context
	 *            merge context
	 * @param args
	 *            command line arguments
	 * @return true if program should continue
	 * @throws IOException
	 *             If an input output exception occurs
	 * @throws ParseException
	 *             If arguments cannot be parsed
	 */
	private static boolean parseCommandLineArgs(final MergeContext context,
			final String[] args) throws IOException, ParseException {
		assert (context != null);
		LOG.fine(() -> "Parsing command line arguments: " + Arrays.toString(args));
		boolean continueRun = true;

		Options options = new Options();
		options.addOption("benchmark", false,
				"benchmark with " + context.getBenchmarkRuns()
						+ " runs per file");
		options.addOption("debug", true, "set debug level");
		options.addOption("consecutive", false,
				"requires diffonly, treats versions"
						+ " as consecutive versions");
		options.addOption("diffonly", false, "diff only, do not merge");
		options.addOption("f", false, "force overwriting of output files");
		options.addOption("help", false, "print this message");
		options.addOption("keepgoing", false, "Keep running after exceptions.");
		options.addOption("lookahead", true,
				"Use heuristics for matching. Supply off, full, or a number as argument.");
		options.addOption("mode", true,
				"set merge mode (unstructured, structured, autotuning, dumptree"
						+ ", dumpgraph, dumpfile, prettyprint)");
		options.addOption("output", true, "output directory/file");
		options.addOption("r", false, "merge directories recursively");
		options.addOption("showconfig", false,
				"print configuration information");
		options.addOption("stats", false,
				"collects statistical data of the merge");
		options.addOption("runLookAheadTests", false, "Run diffs with lookahead and print statistics");
		options.addOption("p", false, "(print/pretend) prints the merge result to stdout instead of an output file");
		options.addOption("q", false, "quiet, do not print the merge result to stdout");
		options.addOption("version", false,
				"print the version information and exit");

		CommandLineParser parser = new PosixParser();
		try {
			CommandLine cmd = parser.parse(options, args);

			if (cmd.hasOption("help")) {
				help(options);
				return false;
			}

			if (cmd.hasOption("info")) {
				info(context);
				return false;
			}

			if (cmd.hasOption("version")) {
				version();
				return false;
			}

			if (cmd.hasOption("debug")) {
				setLogLevel(cmd.getOptionValue("debug"));
			}

			if (cmd.hasOption("runLookAheadTests")) {
				if (!cmd.hasOption("debug")) {
					setLogLevel("WARNING");
				}
				
				String wd = null;
				String path = null;
				if (cmd.getArgs().length > 1){
					wd = cmd.getArgs()[0];
					path = cmd.getArgs()[1];
				}
				runLookAheadTests(wd, path);
				System.exit(0);
			}

			if (cmd.hasOption("mode")) {
				try {
					switch (cmd.getOptionValue("mode").toLowerCase()) {
					case "list":
						printStrategies();
						return false;
					case "bugfixing":
						context.setMergeStrategy(MergeStrategy
								.parse("structured"));
						context.setBugfixing();
						break;
					case "test":
						InternalTests.run();
						return false;
					case "testenvironment":
						InternalTests.runEnvironmentTest();
						return false;
					case "dumptree":
						// User only wants to display the ASTs
						context.setMergeStrategy(MergeStrategy
								.parse("structured"));
						context.setDumpTree(true);
						context.setGuiDump(false);
						break;
					case "dumpgraph":
						// User only wants to display the ASTs
						context.setMergeStrategy(MergeStrategy
								.parse("structured"));
						context.setDumpTree(true);
						context.setGuiDump(true);
						break;
					case "dumpfile":
						// User only wants to display the files
						context.setMergeStrategy(MergeStrategy
								.parse("linebased"));
						context.setDumpFiles(true);
						break;
					case "prettyprint":
						// User wants to parse and pretty-print file
						context.setMergeStrategy(MergeStrategy
								.parse("structured"));
						context.setDumpFiles(true);
						break;
					default:
						// User wants to merge
						context.setMergeStrategy(MergeStrategy.parse(cmd
								.getOptionValue("mode")));
						break;
					}
				} catch (StrategyNotFoundException e) {
					LOG.severe(e.getMessage());
					throw e;
				}

				if (context.getMergeStrategy() == null) {
					help(options);
					return false;
				}
			}

			String outputFileName = null;
			if (cmd.hasOption("output")) {
				// TODO[low priority]: The default should in a later,
				// rock-stable version be changed to be overwriting file1 so
				// that we are compatible with gnu merge call syntax
				outputFileName = cmd.getOptionValue("output");
			}

			if (cmd.hasOption("diffonly")) {
				context.setDiffOnly(true);
				if (cmd.hasOption("consecutive")) {
					context.setConsecutive(true);
				}
			}

			if (cmd.hasOption("lookahead")) {
				String lookAheadValue = cmd.getOptionValue("lookahead");

				// initialize with the context's default.
				int lookAhead = context.getLookAhead();

				// parse the value provided by the user
				try {
					lookAhead = Integer.parseInt(lookAheadValue);
				} catch (NumberFormatException e) {
					switch(lookAheadValue) {
						case "off":
							break;
						case "full":
							lookAhead = MergeContext.LOOKAHEAD_FULL;
							break;
					}
				}

				context.setLookAhead(lookAhead);
				LOG.finest(() -> "Lookahead = " + context.getLookAhead());
			}

			context.setSaveStats(cmd.hasOption("stats")
					|| cmd.hasOption("benchmark"));
			context.setBenchmark(cmd.hasOption("benchmark"));
			context.setForceOverwriting(cmd.hasOption("f"));
			context.setRecursive(cmd.hasOption("r"));
			
			if (cmd.hasOption("p")) {
				context.setPretend(true);
				context.setQuiet(false);
			} else if (cmd.hasOption('q')) {
				context.setQuiet(true);
			}
			
			context.setKeepGoing(cmd.hasOption("keepgoing"));

			if (cmd.hasOption("showconfig")) {
				showConfig(context);
				return false;
			}

			int numInputFiles = cmd.getArgList().size();

			if (!((context.isDumpTree() || context.isDumpFile() || context
					.isBugfixing()) || numInputFiles >= MergeType.MINFILES
					&& numInputFiles <= MergeType.MAXFILES)) {
				help(options);
				return false;
			}

			// prepare the list of input files
			ArtifactList<FileArtifact> inputArtifacts = new ArtifactList<>();

			boolean targetIsFile= true;

			for (Object filename : cmd.getArgList()) {
				try {
					FileArtifact artifact = new FileArtifact(new File((String) filename));
					if (targetIsFile) {
						targetIsFile = !artifact.isDirectory();
					}
					inputArtifacts.add(artifact);
				} catch (FileNotFoundException e) {
					System.err.println("Input file not found: " + (String) filename);
				}
			}

			context.setInputFiles(inputArtifacts);

			if (outputFileName != null) {
				context.setOutputFile(new FileArtifact(new Revision("merge"), new File(outputFileName),
						true, targetIsFile));
				context.setPretend(false);
			}
		} catch (ParseException e) {
			LOG.severe(() -> "Arguments could not be parsed: " + e.getMessage());
			throw e;
		}

		return continueRun;
	}

	/**
	 * Print short information.
	 *  @param context
	 *            merge context
	 *
	 */
	private static void info(final MergeContext context) {
		version();
		System.out.println();
		System.out.println("Run the program with the argument '--help' in order to retrieve information on its usage!");
	}

	/**
	 * Print help on usage.
	 *
	 * @param options
	 *            Available command line options
	 */
	private static void help(final Options options) {
		HelpFormatter formatter = new HelpFormatter();
		formatter.printHelp(TOOLNAME, options, true);
	}

	/**
	 * Print version information.
	 *
	 */
	private static void version() {
		System.out.println(TOOLNAME + " VERSION " + VERSION);
	}

	/**
	 * Set the logging level. The levels in descending order are:<br>
	 *
	 * <ul>
	 *  <li>ALL</li>
	 *  <li>SEVERE (highest value)</li>
	 *  <li>WARNING</li>
	 *  <li>INFO</li>
	 *  <li>CONFIG</li>
	 *  <li>FINE</li>
	 *  <li>FINER</li>
	 *  <li>FINEST (lowest value)</li>
	 *  <li>OFF</li>
	 * </ul>
	 *
	 * @param logLevel
	 * 			one of the valid log levels according to {@link Level#parse(String)}
	 */
	private static void setLogLevel(String logLevel) {
		Level level;

		try {
			level = Level.parse(logLevel);
		} catch (IllegalArgumentException e) {
			LOG.warning(() -> "Invalid log level %s. Must be one of OFF, SEVERE, WARNING, INFO, CONFIG, FINE, FINER, FINEST or ALL.");
			return;
		}

		Logger root = LogManager.getLogManager().getLogger("");
		root.setLevel(level);

		for (Handler handler : root.getHandlers()) {
			handler.setLevel(level);
		}
	}

	/**
	 * Prints configuration information.
	 *
	 * @param context
	 *            merge context
	 */
	private static void showConfig(final MergeContext context) {
		assert (context != null);
		System.out.println("Merge strategy: " + context.getMergeStrategy());
		System.out.println();
	}

	/**
	 * Prints the available strategies.
	 *
	 */
	private static void printStrategies() {
		System.out.println("Available merge strategies:");

		for (String s : MergeStrategy.listStrategies()) {
			System.out.println("\t- " + s);
		}
	}

	/**
	 * Merges the input files.
	 *
	 * @param context
	 *            merge context
	 * @throws InterruptedException
	 *             If a thread is interrupted
	 * @throws IOException
	 *             If an input output exception occurs
	 */
	public static void merge(final MergeContext context) throws IOException,
			InterruptedException {
		assert (context != null);
		Operation<FileArtifact> merge =
				new MergeOperation<>(context.getInputFiles(),
						context.getOutputFile());
		merge.apply(context);
	}

	/**
	 * Mainly used for debugging purposes.
	 *
	 * @param context
	 *            merge context
	 * @throws IOException
	 *             If an input output exception occurs
	 */
	@SuppressWarnings("unchecked")
	private static void dumpTrees(final MergeContext context) throws IOException {
		for (FileArtifact artifact : context.getInputFiles()) {
			MergeStrategy<FileArtifact> strategy =
					(MergeStrategy<FileArtifact>) context.getMergeStrategy();
			System.out.println(strategy.dumpTree(artifact, context.isGuiDump()));
		}
	}

	/**
	 * Mainly used for debugging purposes.
	 *
	 * @param context
	 *            merge context
	 * @throws IOException
	 *             If an input output exception occurs
	 */
	@SuppressWarnings("unchecked")
	private static void dumpFiles(final MergeContext context) throws IOException {
		for (FileArtifact artifact : context.getInputFiles()) {
			MergeStrategy<FileArtifact> strategy =
					(MergeStrategy<FileArtifact>) context.getMergeStrategy();
			System.out.println(strategy.dumpFile(artifact, context.isGuiDump()));
		}
	}

	/**
	 * Only used for debugging purposes.
	 *
	 * @param context
	 *            merge context
	 *
	 */
	private static void bugfixing(final MergeContext context) {
		context.setPretend(true);
		context.setQuiet(false);
		setLogLevel("FINEST");

		for (FileArtifact artifact : context.getInputFiles()) {
			ASTNodeArtifact ast = new ASTNodeArtifact(artifact);
			// System.out.println(ast.getASTNode().dumpTree());
			// System.out.println(ast.getASTNode());
			// System.out.println(ast.prettyPrint());
			System.out.println(ast.dumpTree());
			System.out.println("--");
			int[] s = ast.getStats();
			System.out.println("Number of nodes: " + s[0]);
			System.out.println("Tree Depth: " + s[1]);
			System.out.println("MaxChildren: " + s[2]);
			System.out.println("--------------------------------------------");
		}
	}

	/**
	 * This is only for debugging and messing around with the look-ahead feature.
	 * TODO: remove this method when the feature is merged into develop.
	 */
	private static void runLookAheadTests(String wd, String path) {
		if (path == null) {
			path = "lookahead";
		}
		
		String[] files = new File(wd + "/left/" + path + "/").list();
		int[] lookaheads = {MergeContext.LOOKAHEAD_OFF, (int)1, (int)2,
			(int)3, (int)4, (int)5, MergeContext.LOOKAHEAD_FULL};
		MergeContext context;
		HashMap<String, Integer> allElements = new HashMap<>();
		HashMap<String, HashMap<Integer, Integer>> matchedElements = new HashMap<>();
		HashMap<String, HashMap<Integer, Integer>> skippedLeftElements = new HashMap<>();
		HashMap<String, HashMap<Integer, Integer>> skippedRightElements = new HashMap<>();
		List<Tuple<String, Tuple<Integer, Double>>> skippedElements = new ArrayList<>();
		HashMap<String, Integer> curMatchedElements;
		HashMap<String, Integer> curSkippedLeftElements;
		HashMap<String, Integer> curSkippedRightElements;
		List<Tuple<String, Double>> curSkippedElements;
		HashMap<Integer, Integer> tmpMatchedElements;
		HashMap<Integer, Integer> tmpSkippedLeftElements;
		HashMap<Integer, Integer> tmpSkippedRightElements;

		for (String file : files) {
			try {
				ArtifactList<FileArtifact> inputArtifacts = new ArtifactList<>();
				inputArtifacts.add(new FileArtifact(new File(wd + "/left/"
								+ path + "/" + file)));
				inputArtifacts.add(new FileArtifact(new File(wd + "/right/"
								+ path + "/" + file)));

				for (FileArtifact artifact : inputArtifacts) {
					if (!artifact.exists()) {
						continue;
					}
				}

				for (int lookAhead : lookaheads) {
					context = new MergeContext();
					context.setQuiet(true);
					context.setInputFiles(inputArtifacts);
					context.setMergeStrategy(new StructuredStrategy());
					context.setDiffOnly(true);
					context.setLookAhead(lookAhead);
					context.setKeepGoing(false);
					context.setRecursive(true);
					Main.merge(context);
					curMatchedElements = context.getMatchedElements();
					curSkippedLeftElements = context.getskippedLeftElements();
					curSkippedRightElements = context.getskippedRightElements();
					curSkippedElements = context.getSkippedElements();

					if (lookAhead == lookaheads[0]) {
						HashMap<String, Integer> elements = context.getElements();
						for (String key : elements.keySet()) {
							Integer value = allElements.get(key);
							value = value == null ? elements.get(key) : value + elements.get(key);
							allElements.put(key, value);
						}
					}

					for (Tuple<String, Double> t : curSkippedElements) {
						skippedElements.add(
								new Tuple<String, Tuple<Integer, Double>>(
									t.x, new Tuple<>(lookAhead, t.y)));
					}

					for (String elem : curMatchedElements.keySet()) {
						if (!matchedElements.containsKey(elem)) {
							HashMap<Integer, Integer> lookAheadMap = new HashMap<>();
							lookAheadMap.put(lookAhead, curMatchedElements.get(elem));
							matchedElements.put(elem, lookAheadMap);
						} else {
							tmpMatchedElements = matchedElements.get(elem);
							int value =
								tmpMatchedElements.containsKey(lookAhead) ?
								tmpMatchedElements.get(lookAhead) : 0;
							matchedElements.get(elem).put(lookAhead, value +
									curMatchedElements.get(elem));
						}
					}
					for (String elem : curSkippedLeftElements.keySet()) {
						if (!skippedLeftElements.containsKey(elem)) {
							HashMap<Integer, Integer> lookAheadMap = new HashMap<>();
							lookAheadMap.put(lookAhead, curSkippedLeftElements.get(elem));
							skippedLeftElements.put(elem, lookAheadMap);
						} else {
							tmpSkippedLeftElements = skippedLeftElements.get(elem);
							int value =
								tmpSkippedLeftElements.containsKey(lookAhead) ?
								tmpSkippedLeftElements.get(lookAhead) : 0;
							skippedLeftElements.get(elem).put(lookAhead, value
									+ curSkippedLeftElements.get(elem));
						}
					}
					for (String elem : curSkippedRightElements.keySet()) {
						if (!skippedRightElements.containsKey(elem)) {
							HashMap<Integer, Integer> lookAheadMap = new HashMap<>();
							lookAheadMap.put(lookAhead, curSkippedRightElements.get(elem));
							skippedRightElements.put(elem, lookAheadMap);
						} else {
							tmpSkippedRightElements = skippedRightElements.get(elem);
							int value =
								tmpSkippedRightElements.containsKey(lookAhead)
								? tmpSkippedRightElements.get(lookAhead) : 0;
							skippedRightElements.get(elem).put(lookAhead, value
									+ curSkippedRightElements.get(elem));
						}
					}
				}
			} catch (Exception e) {
				System.err.println(e.toString());
			}
		}

		// output
		StringBuilder s = new StringBuilder();
		s.append("Matched elements (absolute)\n\n");
		s.append("LangElem;");
		for (int lookAhead : lookaheads) {
			if (lookAhead == MergeContext.LOOKAHEAD_FULL) {
				s.append("n=full;");
			} else {
				s.append("n=" + lookAhead + ";");
			}
		}
		s.append("\n");

		ArrayList<String> keys = new ArrayList<>(matchedElements.keySet());
		Collections.sort(keys);
		for (String elem : keys) {
			s.append(elem + ";");
			tmpMatchedElements = matchedElements.get(elem);
			for (int lookAhead : lookaheads) {
				int value = tmpMatchedElements.containsKey(lookAhead) ?
					tmpMatchedElements.get(lookAhead) : 0;
				s.append(value + ";");
			}
			s.append("\n");
		}

		s.append("\n\n");
		s.append("Matched elements (relative)\n\n");
		s.append("LangElem;");
		for (int lookAhead : lookaheads) {
			if (lookAhead == MergeContext.LOOKAHEAD_FULL) {
				s.append("n=full;");
			} else {
				s.append("n=" + lookAhead + ";");
			}
		}
		s.append("\n");

		Collections.sort(keys);
		for (String elem : keys) {
			s.append(elem + ";");
			tmpMatchedElements = matchedElements.get(elem);
			for (int lookAhead : lookaheads) {
				int value = tmpMatchedElements.containsKey(lookAhead) ?
					tmpMatchedElements.get(lookAhead) : 0;
				s.append((double) Math.round(100 * (double) value / (double) allElements.get(elem)) / 100 + ";");
			}
			s.append("\n");
		}

		s.append("\n\n");
		s.append("Skipped elements\n\n");
		s.append("LangElem;");
		for (int lookAhead : lookaheads) {
			if (lookAhead == MergeContext.LOOKAHEAD_FULL) {
				s.append("n=full;");
			} else {
				s.append("n=" + lookAhead + ";");
			}
		}
		s.append("\n");
		keys = new ArrayList<>(skippedLeftElements.keySet());
		Collections.sort(keys);
		for (String elem : keys) {
			s.append(elem + ";");
			tmpSkippedLeftElements = skippedLeftElements.get(elem);
			tmpSkippedRightElements = skippedRightElements.get(elem);
			for (int lookAhead : lookaheads) {
				int value = tmpSkippedLeftElements.containsKey(lookAhead) ?
					tmpSkippedLeftElements.get(lookAhead) : 0;
				if (tmpSkippedRightElements != null) {
					value = tmpSkippedRightElements.containsKey(lookAhead) ?
						value + tmpSkippedRightElements.get(lookAhead) : value;
				}
				s.append(value + ";");
			}
			s.append("\n");
		}

		s.append("\n\n");
		s.append("Skipped elements (Detailed)\n\n");
		s.append("LangElem;LookAhead;Relative Matches;\n");
		for (Tuple<String, Tuple<Integer, Double>> t : skippedElements) {
			String lookAhead = t.y.x == -1 ? "full" : "" + t.y.x;
			s.append(t.x + ";" + lookAhead + ";" + t.y.y + ";\n");
		}

		System.out.println(s);
	}

	/**
	 * Private constructor.
	 */
	private Main() {
	}
}<|MERGE_RESOLUTION|>--- conflicted
+++ resolved
@@ -111,20 +111,9 @@
 	 *
 	 * @param args command line arguments
 	 */
-<<<<<<< HEAD
-	public static void main(final String[] args) {
-=======
-	public static void main(final String[] args) throws
-			IOException, ParseException, InterruptedException {
-		BasicConfigurator.configure();
->>>>>>> fd08dd44
+	public static void main(final String[] args) throws	IOException, ParseException, InterruptedException {
 		MergeContext context = new MergeContext();
 
-<<<<<<< HEAD
-		try {
-			if (!parseCommandLineArgs(context, args)) {
-				System.exit(0);
-=======
 		if (!parseCommandLineArgs(context, args)) {
 			System.exit(0);
 		}
@@ -137,12 +126,9 @@
 		for (FileArtifact inputFile : inputFiles) {
 			assert (inputFile != null);
 			if (inputFile.isDirectory() && !context.isRecursive()) {
-				String msg = "To merge directories, the argument '-r' "
-					+ "has to be supplied. "
-					+ "See '-help' for more information!";
-				LOG.fatal(msg);
+				String msg = "To merge directories, the argument '-r' has to be supplied. See '-help' for more information!";
+				LOG.severe(msg);
 				throw new RuntimeException(msg);
->>>>>>> fd08dd44
 			}
 		}
 
@@ -154,51 +140,19 @@
 
 			if (response.length() == 0 || response.toLowerCase().charAt(0) != 'y') {
 				String msg = "File exists and will not be overwritten.";
-				LOG.warn(msg);
+				LOG.warning(msg);
 				throw new RuntimeException(msg);
 			} else {
-				LOG.warn("File exists and will be overwritten.");
+				LOG.warning("File exists and will be overwritten.");
 				boolean isDirectory = output.isDirectory();
 				output.remove();
 
-<<<<<<< HEAD
-			for (FileArtifact inputFile : inputFiles) {
-				assert (inputFile != null);
-				if (inputFile.isDirectory() && !context.isRecursive()) {
-					String msg = "To merge directories, the argument '-r' has to be supplied. See '-help' for more information!";
-					LOG.severe(msg);
-					throw new RuntimeException(msg);
-				}
-			}
-
-			if (output != null && output.exists() && !output.isEmpty()) {
-				System.err.println("Output directory is not empty!");
-				System.err.println("Delete '" + output.getFullPath() + "'? [y/N]");
-				BufferedReader reader = new BufferedReader(new InputStreamReader(System.in));
-				String response = reader.readLine();
-
-				if (response.length() == 0 || response.toLowerCase().charAt(0) != 'y') {
-					String msg = "File exists and will not be overwritten.";
-					LOG.warning(msg);
-					throw new RuntimeException(msg);
-				} else {
-					LOG.warning("File exists and will be overwritten.");
-					boolean isDirectory = output.isDirectory();
-					output.remove();
-
-					if (isDirectory) {
-						output.getFile().mkdir();
-					}
-				}
-			}
-=======
 				if (isDirectory) {
 					output.getFile().mkdir();
 				}
 			}
 
 		}
->>>>>>> fd08dd44
 
 		if (context.isBugfixing()) {
 			bugfixing(context);
@@ -210,18 +164,8 @@
 			merge(context);
 		}
 
-<<<<<<< HEAD
-			if (context.hasStats()) {
-				StatsPrinter.print(context);
-			}
-		} catch (Throwable t) {
-			LOG.fine("Stopping program");
-			LOG.fine(() -> "Runtime: " + (System.currentTimeMillis() - context.getProgramStart()) + " ms");
-			System.exit(-1);
-=======
 		if (context.hasStats()) {
 			StatsPrinter.print(context);
->>>>>>> fd08dd44
 		}
 
 		System.exit(0);
