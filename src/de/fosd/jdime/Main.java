--- conflicted
+++ resolved
@@ -370,14 +370,8 @@
 			int numInputFiles = cmd.getArgList().size();
 
 			if (!((context.isDumpTree() || context.isDumpFile() || context
-<<<<<<< HEAD
 					.isBugfixing()) || numInputFiles >= MergeType.MINFILES)) {
-				help(context, options);
-=======
-					.isBugfixing()) || numInputFiles >= MergeType.MINFILES
-					&& numInputFiles <= MergeType.MAXFILES)) {
 				help(options);
->>>>>>> 085a216a
 				return false;
 			}
 
