/*
 * Copyright (C) 2013-2014 Olaf Lessenich
 * Copyright (C) 2014-2015 University of Passau, Germany
 *
 * This library is free software; you can redistribute it and/or
 * modify it under the terms of the GNU Lesser General Public
 * License as published by the Free Software Foundation; either
 * version 2.1 of the License, or (at your option) any later version.
 *
 * This library is distributed in the hope that it will be useful,
 * but WITHOUT ANY WARRANTY; without even the implied warranty of
 * MERCHANTABILITY or FITNESS FOR A PARTICULAR PURPOSE.  See the GNU
 * Lesser General Public License for more details.
 *
 * You should have received a copy of the GNU Lesser General Public
 * License along with this library; if not, write to the Free Software
 * Foundation, Inc., 51 Franklin Street, Fifth Floor, Boston,
 * MA 02110-1301  USA
 *
 * Contributors:
 *     Olaf Lessenich <lessenic@fim.uni-passau.de>
 *     Georg Seibt <seibt@fim.uni-passau.de>
 */
package de.fosd.jdime;

import java.io.BufferedReader;
import java.io.File;
import java.io.FileNotFoundException;
import java.io.IOException;
import java.io.InputStreamReader;
import java.util.ArrayList;
import java.util.Arrays;
import java.util.Collections;
import java.util.HashMap;
import java.util.List;

import de.fosd.jdime.common.ASTNodeArtifact;
import de.fosd.jdime.common.ArtifactList;
import de.fosd.jdime.common.FileArtifact;
import de.fosd.jdime.common.MergeContext;
import de.fosd.jdime.common.MergeType;
import de.fosd.jdime.common.Revision;
import de.fosd.jdime.common.Tuple;
import de.fosd.jdime.common.operations.MergeOperation;
import de.fosd.jdime.common.operations.Operation;
import de.fosd.jdime.stats.StatsPrinter;
import de.fosd.jdime.strategy.MergeStrategy;
import de.fosd.jdime.strategy.NWayStrategy;
import de.fosd.jdime.strategy.StrategyNotFoundException;
import de.fosd.jdime.strategy.StructuredStrategy;
import de.uni_passau.fim.seibt.kvconfig.Config;
import de.uni_passau.fim.seibt.kvconfig.PropFileConfigSource;
import de.uni_passau.fim.seibt.kvconfig.SysEnvConfigSource;
import org.apache.commons.cli.CommandLine;
import org.apache.commons.cli.CommandLineParser;
import org.apache.commons.cli.HelpFormatter;
import org.apache.commons.cli.Options;
import org.apache.commons.cli.ParseException;
import org.apache.commons.cli.PosixParser;
import org.apache.commons.lang3.ClassUtils;
import org.apache.log4j.BasicConfigurator;
import org.apache.log4j.Level;
import org.apache.log4j.Logger;

/**
 * @author Olaf Lessenich
 *
 */
public final class Main {

	private static final Logger LOG = Logger.getLogger(ClassUtils.getShortClassName(Main.class));

	private static final String TOOLNAME = "jdime";
	private static final String VERSION = "0.3.11-nway";

	private static final String PROP_FILE_NAME = "JDime.properties";
	private static final File PROP_FILE = new File(PROP_FILE_NAME);
	public static final Config config;

	static {
		setLogLevel("WARN");
		config = new Config();
		config.addSource(new SysEnvConfigSource(1));

		try {
			config.addSource(new PropFileConfigSource(2, PROP_FILE));
		} catch (IOException e) {
			LOG.warn("Could not load " + PROP_FILE_NAME);
		}
	}

	/**
	 * Perform a merge operation on the input files or directories.
	 *
	 * @param args command line arguments
	 */
	public static void main(final String[] args) throws IOException, ParseException, InterruptedException {
		BasicConfigurator.configure();
		MergeContext context = new MergeContext();

		//try {
			if (!parseCommandLineArgs(context, args)) {
				System.exit(0);
			}

			ArtifactList<FileArtifact> inputFiles = context.getInputFiles();
			FileArtifact output = context.getOutputFile();

			assert inputFiles != null : "List of input artifacts may not be null!";

			for (FileArtifact inputFile : inputFiles) {
				assert (inputFile != null);
				if (inputFile.isDirectory() && !context.isRecursive()) {
					String msg = "To merge directories, the argument '-r' "
						+ "has to be supplied. "
						+ "See '-help' for more information!";
					LOG.fatal(msg);
					throw new RuntimeException(msg);
				}
			}

			if (output != null && output.exists() && !output.isEmpty()) {
				System.err.println("Output directory is not empty!");
				System.err.println("Delete '" + output.getFullPath() + "'? [y/N]");
				BufferedReader reader = new BufferedReader(new InputStreamReader(System.in));
				String response = reader.readLine();

				if (response.length() == 0 || response.toLowerCase().charAt(0) != 'y') {
					String msg = "File exists and will not be overwritten.";
					LOG.warn(msg);
					throw new RuntimeException(msg);
				} else {
					LOG.warn("File exists and will be overwritten.");
					output.remove();
				}

			}

			if (context.isBugfixing()) {
				bugfixing(context);
			} else if (context.isDumpTree()) {
				dumpTrees(context);
			} else if (context.isDumpFile()) {
				dumpFiles(context);
			} else {
				merge(context);
			}

			if (context.hasStats()) {
				StatsPrinter.print(context);
			}
		/*} catch (Throwable t) {
			LOG.debug("stopping program");
			LOG.debug("runtime: " + (System.currentTimeMillis() - context.getProgramStart())
					+ " ms");
			System.exit(-1);
		}*/

		System.exit(0);
	}

	/**
	 * Parses command line arguments and initializes program.
	 *
	 * @param context
	 *            merge context
	 * @param args
	 *            command line arguments
	 * @return true if program should continue
	 * @throws IOException
	 *             If an input output exception occurs
	 * @throws ParseException
	 *             If arguments cannot be parsed
	 */
	private static boolean parseCommandLineArgs(final MergeContext context,
			final String[] args) throws IOException, ParseException {
		assert (context != null);
		LOG.debug("parsing command line arguments: " + Arrays.toString(args));
		boolean continueRun = true;

		Options options = new Options();
		options.addOption("benchmark", false,
				"benchmark with " + context.getBenchmarkRuns()
						+ " runs per file");
		options.addOption("debug", true, "set debug level");
		options.addOption("consecutive", false,
				"requires diffonly, treats versions"
						+ " as consecutive versions");
		options.addOption("diffonly", false, "diff only, do not merge");
		options.addOption("f", false, "force overwriting of output files");
		options.addOption("help", false, "print this message");
		options.addOption("keepgoing", false, "Keep running after exceptions.");
		options.addOption("lookahead", true,
				"Use heuristics for matching. Supply off, full, or a number as argument.");
		options.addOption("mode", true,
				"set merge mode (unstructured, structured, autotuning, dumptree"
						+ ", dumpgraph, dumpfile, prettyprint, nway)");
		options.addOption("output", true, "output directory/file");
		options.addOption("r", false, "merge directories recursively");
		options.addOption("showconfig", false,
				"print configuration information");
		options.addOption("stats", false,
				"collects statistical data of the merge");
		options.addOption("runLookAheadTests", false, "Run diffs with lookahead and print statistics");
		options.addOption("p", false, "(print/pretend) prints the merge result to stdout instead of an output file");
		options.addOption("version", false,
				"print the version information and exit");

		CommandLineParser parser = new PosixParser();
		try {
			CommandLine cmd = parser.parse(options, args);

			if (cmd.hasOption("help")) {
				help(options);
				return false;
			}

			if (cmd.hasOption("info")) {
				info(context);
				return false;
			}

			if (cmd.hasOption("version")) {
				version();
				return false;
			}

			if (cmd.hasOption("debug")) {
				setLogLevel(cmd.getOptionValue("debug"));
			}

			if (cmd.hasOption("runLookAheadTests")) {
				if (!cmd.hasOption("debug")) {
					setLogLevel("WARN");
				}
				
				String wd = null;
				String path = null;
				if (cmd.getArgs().length > 1){
					wd = cmd.getArgs()[0];
					path = cmd.getArgs()[1];
				}
				runLookAheadTests(wd, path);
				System.exit(0);
			}

			if (cmd.hasOption("mode")) {
				try {
					switch (cmd.getOptionValue("mode").toLowerCase()) {
					case "list":
						printStrategies();
						return false;
					case "bugfixing":
						context.setMergeStrategy(MergeStrategy
								.parse("structured"));
						context.setBugfixing();
						break;
					case "test":
						InternalTests.run();
						return false;
					case "testenvironment":
						InternalTests.runEnvironmentTest();
						return false;
					case "dumptree":
						// User only wants to display the ASTs
						context.setMergeStrategy(MergeStrategy
								.parse("structured"));
						context.setDumpTree(true);
						context.setGuiDump(false);
						break;
					case "dumpgraph":
						// User only wants to display the ASTs
						context.setMergeStrategy(MergeStrategy
								.parse("structured"));
						context.setDumpTree(true);
						context.setGuiDump(true);
						break;
					case "dumpfile":
						// User only wants to display the files
						context.setMergeStrategy(MergeStrategy
								.parse("linebased"));
						context.setDumpFiles(true);
						break;
					case "prettyprint":
						// User wants to parse and pretty-print file
						context.setMergeStrategy(MergeStrategy
								.parse("structured"));
						context.setDumpFiles(true);
						break;
					default:
						// User wants to merge
						context.setMergeStrategy(MergeStrategy.parse(cmd
								.getOptionValue("mode")));
						break;
					}
				} catch (StrategyNotFoundException e) {
					LOG.fatal(e.getMessage());
					throw e;
				}

				if (context.getMergeStrategy() == null) {
					help(options);
					return false;
				}
			}

			String outputFileName = null;
			if (cmd.hasOption("output")) {
				// TODO[low priority]: The default should in a later,
				// rock-stable version be changed to be overwriting file1 so
				// that we are compatible with gnu merge call syntax
				outputFileName = cmd.getOptionValue("output");
			}

			if (cmd.hasOption("diffonly")) {
				context.setDiffOnly(true);
				if (cmd.hasOption("consecutive")) {
					context.setConsecutive(true);
				}
			}

			if (cmd.hasOption("lookahead")) {
				String lookAheadValue = cmd.getOptionValue("lookahead");

				// initialize with the context's default.
				int lookAhead = context.getLookAhead();

				// parse the value provided by the user
				try {
					lookAhead = Integer.parseInt(lookAheadValue);
				} catch (NumberFormatException e) {
					switch(lookAheadValue) {
						case "off":
							break;
						case "full":
							lookAhead = MergeContext.LOOKAHEAD_FULL;
							break;
					}
				}

				context.setLookAhead(lookAhead);
				if (LOG.isTraceEnabled()) {
					LOG.trace("lookahead = " + lookAhead);
				}
			}

			context.setSaveStats(cmd.hasOption("stats")
					|| cmd.hasOption("benchmark"));
			context.setBenchmark(cmd.hasOption("benchmark"));
			context.setForceOverwriting(cmd.hasOption("f"));
			context.setRecursive(cmd.hasOption("r"));
			
			if (cmd.hasOption("p")) {
				context.setPretend(true);
				context.setQuiet(false);
			}
			
			context.setKeepGoing(cmd.hasOption("keepgoing"));

			if (cmd.hasOption("showconfig")) {
				showConfig(context);
				return false;
			}

			int numInputFiles = cmd.getArgList().size();

			if (!((context.isDumpTree() || context.isDumpFile() || context
					.isBugfixing()) || numInputFiles >= MergeType.MINFILES)) {
				help(options);
				return false;
			}

			// prepare the list of input files
			ArtifactList<FileArtifact> inputArtifacts = new ArtifactList<>();

<<<<<<< HEAD
			char cond = 'A';

			for (Object filename : cmd.getArgList()) {
				try {
					FileArtifact newArtifact = new FileArtifact(new File((String) filename));

					if (context.isConditionalMerge()) {
						newArtifact.setRevision(new Revision(String.valueOf(cond++)));
					}

					inputArtifacts.add(newArtifact);
=======
			boolean targetIsFile= true;

			for (Object filename : cmd.getArgList()) {
				try {
					FileArtifact artifact = new FileArtifact(new File((String) filename));
					if (!targetIsFile) {
						targetIsFile = !artifact.isDirectory();
					}
					inputArtifacts.add(artifact);
>>>>>>> da8d2764
				} catch (FileNotFoundException e) {
					System.err.println("Input file not found: " + (String) filename);
				}
			}

			context.setInputFiles(inputArtifacts);

			if (outputFileName != null) {
				context.setOutputFile(new FileArtifact(new Revision("merge"), new File(outputFileName),
						true, targetIsFile));
			}
		} catch (ParseException e) {
			LOG.fatal("arguments could not be parsed: " + Arrays.toString(args));
			throw e;
		}

		return continueRun;
	}

	/**
	 * Print short information.
	 *  @param context
	 *            merge context
	 *
	 */
	private static void info(final MergeContext context) {
		version();
		System.out.println();
		System.out.println("Run the program with the argument '--help' in order to retrieve information on its usage!");
	}

	/**
	 * Print help on usage.
	 *
	 * @param options
	 *            Available command line options
	 */
	private static void help(final Options options) {
		HelpFormatter formatter = new HelpFormatter();
		formatter.printHelp(TOOLNAME, options, true);
	}

	/**
	 * Print version information.
	 *
	 */
	private static void version() {
		System.out.println(TOOLNAME + " VERSION " + VERSION);
	}

	/**
	 * Set the logging level. Default is DEBUG.
	 *
	 * @param loglevel
	 *            May be OFF, FATAL, ERROR, WARN, INFO, DEBUG or ALL
	 */
	private static void setLogLevel(final String loglevel) {
		Logger.getRootLogger().setLevel(Level.toLevel(loglevel));
	}

	/**
	 * Prints configuration information.
	 *
	 * @param context
	 *            merge context
	 */
	private static void showConfig(final MergeContext context) {
		assert (context != null);
		System.out.println("Merge strategy: " + context.getMergeStrategy());
		System.out.println();
	}

	/**
	 * Prints the available strategies.
	 *
	 */
	private static void printStrategies() {
		System.out.println("Available merge strategies:");

		for (String s : MergeStrategy.listStrategies()) {
			System.out.println("\t- " + s);
		}
	}

	/**
	 * Merges the input files.
	 *
	 * @param context
	 *            merge context
	 * @throws InterruptedException
	 *             If a thread is interrupted
	 * @throws IOException
	 *             If an input output exception occurs
	 */
	public static void merge(final MergeContext context) throws IOException,
			InterruptedException {
		assert (context != null);
		Operation<FileArtifact> merge = new MergeOperation<>(context.getInputFiles(), context.getOutputFile(), null, null, context.isConditionalMerge());
		merge.apply(context);
	}

	/**
	 * Mainly used for debugging purposes.
	 *
	 * @param context
	 *            merge context
	 * @throws IOException
	 *             If an input output exception occurs
	 */
	@SuppressWarnings("unchecked")
	private static void dumpTrees(final MergeContext context) throws IOException {
		for (FileArtifact artifact : context.getInputFiles()) {
			MergeStrategy<FileArtifact> strategy =
					(MergeStrategy<FileArtifact>) context.getMergeStrategy();
			System.out.println(strategy.dumpTree(artifact, context.isGuiDump()));
		}
	}

	/**
	 * Mainly used for debugging purposes.
	 *
	 * @param context
	 *            merge context
	 * @throws IOException
	 *             If an input output exception occurs
	 */
	@SuppressWarnings("unchecked")
	private static void dumpFiles(final MergeContext context) throws IOException {
		for (FileArtifact artifact : context.getInputFiles()) {
			MergeStrategy<FileArtifact> strategy =
					(MergeStrategy<FileArtifact>) context.getMergeStrategy();
			System.out.println(strategy.dumpFile(artifact, context.isGuiDump()));
		}
	}

	/**
	 * Only used for debugging purposes.
	 *
	 * @param context
	 *            merge context
	 *
	 */
	private static void bugfixing(final MergeContext context) {
		context.setPretend(true);
		context.setQuiet(false);
		setLogLevel("trace");

		for (FileArtifact artifact : context.getInputFiles()) {
			ASTNodeArtifact ast = new ASTNodeArtifact(artifact);
			// System.out.println(ast.getASTNode().dumpTree());
			// System.out.println(ast.getASTNode());
			// System.out.println(ast.prettyPrint());
			System.out.println(ast.dumpTree());
			System.out.println("--");
			int[] s = ast.getStats();
			System.out.println("Number of nodes: " + s[0]);
			System.out.println("Tree Depth: " + s[1]);
			System.out.println("MaxChildren: " + s[2]);
			System.out.println("--------------------------------------------");
		}
	}

	/**
	 * This is only for debugging and messing around with the look-ahead feature.
	 * TODO: remove this method when the feature is merged into develop.
	 */
	private static void runLookAheadTests(String wd, String path) {
		if (path == null) {
			path = "lookahead";
		}
		
		String[] files = new File(wd + "/left/" + path + "/").list();
		int[] lookaheads = {MergeContext.LOOKAHEAD_OFF, (int)1, (int)2,
			(int)3, (int)4, (int)5, MergeContext.LOOKAHEAD_FULL};
		MergeContext context;
		HashMap<String, Integer> allElements = new HashMap<>();
		HashMap<String, HashMap<Integer, Integer>> matchedElements = new HashMap<>();
		HashMap<String, HashMap<Integer, Integer>> skippedLeftElements = new HashMap<>();
		HashMap<String, HashMap<Integer, Integer>> skippedRightElements = new HashMap<>();
		List<Tuple<String, Tuple<Integer, Double>>> skippedElements = new ArrayList<>();
		HashMap<String, Integer> curMatchedElements;
		HashMap<String, Integer> curSkippedLeftElements;
		HashMap<String, Integer> curSkippedRightElements;
		List<Tuple<String, Double>> curSkippedElements;
		HashMap<Integer, Integer> tmpMatchedElements;
		HashMap<Integer, Integer> tmpSkippedLeftElements;
		HashMap<Integer, Integer> tmpSkippedRightElements;

		for (String file : files) {
			try {
				ArtifactList<FileArtifact> inputArtifacts = new ArtifactList<>();
				inputArtifacts.add(new FileArtifact(new File(wd + "/left/"
								+ path + "/" + file)));
				inputArtifacts.add(new FileArtifact(new File(wd + "/right/"
								+ path + "/" + file)));

				for (FileArtifact artifact : inputArtifacts) {
					if (!artifact.exists()) {
						continue;
					}
				}

				for (int lookAhead : lookaheads) {
					context = new MergeContext();
					context.setQuiet(true);
					context.setInputFiles(inputArtifacts);
					context.setMergeStrategy(new StructuredStrategy());
					context.setDiffOnly(true);
					context.setLookAhead(lookAhead);
					context.setKeepGoing(false);
					context.setRecursive(true);
					Main.merge(context);
					curMatchedElements = context.getMatchedElements();
					curSkippedLeftElements = context.getskippedLeftElements();
					curSkippedRightElements = context.getskippedRightElements();
					curSkippedElements = context.getSkippedElements();

					if (lookAhead == lookaheads[0]) {
						HashMap<String, Integer> elements = context.getElements();
						for (String key : elements.keySet()) {
							Integer value = allElements.get(key);
							value = value == null ? elements.get(key) : value + elements.get(key);
							allElements.put(key, value);
						}
					}

					for (Tuple<String, Double> t : curSkippedElements) {
						skippedElements.add(
								new Tuple<String, Tuple<Integer, Double>>(
									t.x, new Tuple<>(lookAhead, t.y)));
					}

					for (String elem : curMatchedElements.keySet()) {
						if (!matchedElements.containsKey(elem)) {
							HashMap<Integer, Integer> lookAheadMap = new HashMap<>();
							lookAheadMap.put(lookAhead, curMatchedElements.get(elem));
							matchedElements.put(elem, lookAheadMap);
						} else {
							tmpMatchedElements = matchedElements.get(elem);
							int value =
								tmpMatchedElements.containsKey(lookAhead) ?
								tmpMatchedElements.get(lookAhead) : 0;
							matchedElements.get(elem).put(lookAhead, value +
									curMatchedElements.get(elem));
						}
					}
					for (String elem : curSkippedLeftElements.keySet()) {
						if (!skippedLeftElements.containsKey(elem)) {
							HashMap<Integer, Integer> lookAheadMap = new HashMap<>();
							lookAheadMap.put(lookAhead, curSkippedLeftElements.get(elem));
							skippedLeftElements.put(elem, lookAheadMap);
						} else {
							tmpSkippedLeftElements = skippedLeftElements.get(elem);
							int value =
								tmpSkippedLeftElements.containsKey(lookAhead) ?
								tmpSkippedLeftElements.get(lookAhead) : 0;
							skippedLeftElements.get(elem).put(lookAhead, value
									+ curSkippedLeftElements.get(elem));
						}
					}
					for (String elem : curSkippedRightElements.keySet()) {
						if (!skippedRightElements.containsKey(elem)) {
							HashMap<Integer, Integer> lookAheadMap = new HashMap<>();
							lookAheadMap.put(lookAhead, curSkippedRightElements.get(elem));
							skippedRightElements.put(elem, lookAheadMap);
						} else {
							tmpSkippedRightElements = skippedRightElements.get(elem);
							int value =
								tmpSkippedRightElements.containsKey(lookAhead)
								? tmpSkippedRightElements.get(lookAhead) : 0;
							skippedRightElements.get(elem).put(lookAhead, value
									+ curSkippedRightElements.get(elem));
						}
					}
				}
			} catch (Exception e) {
				System.err.println(e.toString());
			}
		}

		// output
		StringBuilder s = new StringBuilder();
		s.append("Matched elements (absolute)\n\n");
		s.append("LangElem;");
		for (int lookAhead : lookaheads) {
			if (lookAhead == MergeContext.LOOKAHEAD_FULL) {
				s.append("n=full;");
			} else {
				s.append("n=" + lookAhead + ";");
			}
		}
		s.append("\n");

		ArrayList<String> keys = new ArrayList<>(matchedElements.keySet());
		Collections.sort(keys);
		for (String elem : keys) {
			s.append(elem + ";");
			tmpMatchedElements = matchedElements.get(elem);
			for (int lookAhead : lookaheads) {
				int value = tmpMatchedElements.containsKey(lookAhead) ?
					tmpMatchedElements.get(lookAhead) : 0;
				s.append(value + ";");
			}
			s.append("\n");
		}

		s.append("\n\n");
		s.append("Matched elements (relative)\n\n");
		s.append("LangElem;");
		for (int lookAhead : lookaheads) {
			if (lookAhead == MergeContext.LOOKAHEAD_FULL) {
				s.append("n=full;");
			} else {
				s.append("n=" + lookAhead + ";");
			}
		}
		s.append("\n");

		Collections.sort(keys);
		for (String elem : keys) {
			s.append(elem + ";");
			tmpMatchedElements = matchedElements.get(elem);
			for (int lookAhead : lookaheads) {
				int value = tmpMatchedElements.containsKey(lookAhead) ?
					tmpMatchedElements.get(lookAhead) : 0;
				s.append((double) Math.round(100 * (double) value / (double) allElements.get(elem)) / 100 + ";");
			}
			s.append("\n");
		}

		s.append("\n\n");
		s.append("Skipped elements\n\n");
		s.append("LangElem;");
		for (int lookAhead : lookaheads) {
			if (lookAhead == MergeContext.LOOKAHEAD_FULL) {
				s.append("n=full;");
			} else {
				s.append("n=" + lookAhead + ";");
			}
		}
		s.append("\n");
		keys = new ArrayList<>(skippedLeftElements.keySet());
		Collections.sort(keys);
		for (String elem : keys) {
			s.append(elem + ";");
			tmpSkippedLeftElements = skippedLeftElements.get(elem);
			tmpSkippedRightElements = skippedRightElements.get(elem);
			for (int lookAhead : lookaheads) {
				int value = tmpSkippedLeftElements.containsKey(lookAhead) ?
					tmpSkippedLeftElements.get(lookAhead) : 0;
				if (tmpSkippedRightElements != null) {
					value = tmpSkippedRightElements.containsKey(lookAhead) ?
						value + tmpSkippedRightElements.get(lookAhead) : value;
				}
				s.append(value + ";");
			}
			s.append("\n");
		}

		s.append("\n\n");
		s.append("Skipped elements (Detailed)\n\n");
		s.append("LangElem;LookAhead;Relative Matches;\n");
		for (Tuple<String, Tuple<Integer, Double>> t : skippedElements) {
			String lookAhead = t.y.x == -1 ? "full" : "" + t.y.x;
			s.append(t.x + ";" + lookAhead + ";" + t.y.y + ";\n");
		}

		System.out.println(s);
	}

	/**
	 * Private constructor.
	 */
	private Main() {
	}
}<|MERGE_RESOLUTION|>--- conflicted
+++ resolved
@@ -373,8 +373,8 @@
 			// prepare the list of input files
 			ArtifactList<FileArtifact> inputArtifacts = new ArtifactList<>();
 
-<<<<<<< HEAD
 			char cond = 'A';
+			boolean targetIsFile = true;
 
 			for (Object filename : cmd.getArgList()) {
 				try {
@@ -384,18 +384,11 @@
 						newArtifact.setRevision(new Revision(String.valueOf(cond++)));
 					}
 
+					if (!targetIsFile) {
+						targetIsFile = !newArtifact.isDirectory();
+					}
+
 					inputArtifacts.add(newArtifact);
-=======
-			boolean targetIsFile= true;
-
-			for (Object filename : cmd.getArgList()) {
-				try {
-					FileArtifact artifact = new FileArtifact(new File((String) filename));
-					if (!targetIsFile) {
-						targetIsFile = !artifact.isDirectory();
-					}
-					inputArtifacts.add(artifact);
->>>>>>> da8d2764
 				} catch (FileNotFoundException e) {
 					System.err.println("Input file not found: " + (String) filename);
 				}
