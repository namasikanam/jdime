--- conflicted
+++ resolved
@@ -46,9 +46,7 @@
 import de.fosd.jdime.stats.StatsPrinter;
 import de.fosd.jdime.strategy.MergeStrategy;
 import de.fosd.jdime.strategy.StrategyNotFoundException;
-<<<<<<< HEAD
 import de.fosd.jdime.strategy.StructuredStrategy;
-=======
 import org.apache.commons.cli.CommandLine;
 import org.apache.commons.cli.CommandLineParser;
 import org.apache.commons.cli.HelpFormatter;
@@ -59,7 +57,6 @@
 import org.apache.log4j.BasicConfigurator;
 import org.apache.log4j.Level;
 import org.apache.log4j.Logger;
->>>>>>> e66409b3
 
 /**
  * @author Olaf Lessenich
@@ -69,11 +66,7 @@
 
 	private static final Logger LOG = Logger.getLogger(ClassUtils.getShortClassName(Main.class));
 	private static final String TOOLNAME = "jdime";
-<<<<<<< HEAD
-	private static final String VERSION = "0.3.6";
-=======
 	private static final String VERSION = "0.3.7";
->>>>>>> e66409b3
 
 	/**
 	 * Perform a merge operation on the input files or directories.
@@ -180,12 +173,8 @@
 				"print configuration information");
 		options.addOption("stats", false,
 				"collects statistical data of the merge");
-<<<<<<< HEAD
 		options.addOption("runLookAheadTests", false, "Run diffs with lookahead and print statistics");
-		options.addOption("p", false, "prints merge result to stdout");
-=======
 		options.addOption("p", false, "(print/pretend) prints the merge result to stdout instead of an output file");
->>>>>>> e66409b3
 		options.addOption("version", false,
 				"print the version information and exit");
 
