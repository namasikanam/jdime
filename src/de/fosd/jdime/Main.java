--- conflicted
+++ resolved
@@ -95,12 +95,6 @@
                 LOG.log(Level.SEVERE, e.getCause(), () -> "Aborting the merge.");
             } else {
                 System.err.println(e.getMessage());
-<<<<<<< HEAD
-                System.err.println();
-                printCLIHelp();
-
-=======
->>>>>>> 632fff76
                 LOG.log(Level.FINE, e, () -> "Aborting the merge.");
             }
 
@@ -129,20 +123,6 @@
         if (context.isInspect()) {
             inspectElement(inputFiles.get(0), context.getInspectArtifact(), context.getInspectionScope());
             return;
-<<<<<<< HEAD
-        }
-
-        if (context.getDumpMode() != DumpMode.NONE) {
-            inputFiles.forEach(artifact -> dump(artifact, context.getDumpMode()));
-            return;
-        }
-
-        merge(context);
-        output(context);
-
-        if (context.hasStatistics()) {
-            outputStatistics(context.getStatistics());
-=======
         }
 
         if (context.getDumpMode() != DumpMode.NONE) {
@@ -155,7 +135,6 @@
             output(context);
         } finally {
             outputStatistics(context);
->>>>>>> 632fff76
         }
 
         if (LOG.isLoggable(Level.FINE)) {
