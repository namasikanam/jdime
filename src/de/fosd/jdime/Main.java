--- conflicted
+++ resolved
@@ -64,11 +64,7 @@
 
 	private static final Logger LOG = Logger.getLogger(ClassUtils.getShortClassName(Main.class));
 	private static final String TOOLNAME = "jdime";
-<<<<<<< HEAD
-	private static final String VERSION = "0.3.5";
-=======
 	private static final String VERSION = "0.3.6";
->>>>>>> 35a0a74e
 
 	/**
 	 * Perform a merge operation on the input files or directories.
@@ -559,17 +555,10 @@
 		if (path == null) {
 			path = "lookahead";
 		}
-<<<<<<< HEAD
-
-		int[] lookaheads =
-				{ MergeContext.LOOKAHEAD_OFF, (int) 1, (int) 2, (int) 3,
-						(int) 4, (int) 5, MergeContext.LOOKAHEAD_FULL };
-=======
 		
 		String[] files = new File(wd + "/left/" + path + "/").list();
 		int[] lookaheads = {MergeContext.LOOKAHEAD_OFF, (int)1, (int)2,
 			(int)3, (int)4, (int)5, MergeContext.LOOKAHEAD_FULL};
->>>>>>> 35a0a74e
 		MergeContext context;
 		HashMap<String, HashMap<Integer, Integer>> matchedElements = new HashMap<>();
 		HashMap<String, HashMap<Integer, Integer>> skippedLeftElements = new HashMap<>();
@@ -577,135 +566,6 @@
 		HashMap<String, Integer> curMatchedElements;
 		HashMap<String, Integer> curSkippedLeftElements;
 		HashMap<String, Integer> curSkippedRightElements;
-<<<<<<< HEAD
-		matchedElements = new HashMap<>();
-		skippedLeftElements = new HashMap<>();
-		skippedRightElements = new HashMap<>();
-
-		try {
-			ArtifactList<FileArtifact> inputArtifacts = new ArtifactList<>();
-			inputArtifacts.add(new FileArtifact(new File("testfiles/left/"
-					+ path)));
-			inputArtifacts.add(new FileArtifact(new File("testfiles/right/"
-					+ path)));
-
-			for (int lookAhead : lookaheads) {
-				context = new MergeContext();
-				context.setQuiet(false);
-				context.setInputFiles(inputArtifacts);
-				context.setMergeStrategy(new StructuredStrategy());
-				context.setDiffOnly(true);
-				context.setLookAhead(lookAhead);
-				context.setRecursive(true);
-				Main.merge(context);
-				curMatchedElements = context.getMatchedElements();
-				curSkippedLeftElements = context.getskippedLeftElements();
-				curSkippedRightElements = context.getskippedRightElements();
-
-				for (String elem : curMatchedElements.keySet()) {
-					if (!matchedElements.containsKey(elem)) {
-						HashMap<Integer, Integer> lookAheadMap =
-								new HashMap<>();
-						lookAheadMap.put(lookAhead,
-								curMatchedElements.get(elem));
-						matchedElements.put(elem, lookAheadMap);
-					} else {
-						matchedElements.get(elem).put(lookAhead,
-								curMatchedElements.get(elem));
-					}
-				}
-				for (String elem : curSkippedLeftElements.keySet()) {
-					if (!skippedLeftElements.containsKey(elem)) {
-						HashMap<Integer, Integer> lookAheadMap =
-								new HashMap<>();
-						lookAheadMap.put(lookAhead,
-								curSkippedLeftElements.get(elem));
-						skippedLeftElements.put(elem, lookAheadMap);
-					} else {
-						skippedLeftElements.get(elem).put(lookAhead,
-								curSkippedLeftElements.get(elem));
-					}
-				}
-				for (String elem : curSkippedRightElements.keySet()) {
-					if (!skippedRightElements.containsKey(elem)) {
-						HashMap<Integer, Integer> lookAheadMap =
-								new HashMap<>();
-						lookAheadMap.put(lookAhead,
-								curSkippedRightElements.get(elem));
-						skippedRightElements.put(elem, lookAheadMap);
-					} else {
-						skippedRightElements.get(elem).put(lookAhead,
-								curSkippedRightElements.get(elem));
-					}
-				}
-			}
-
-			// output
-			StringBuilder s = new StringBuilder();
-			s.append("----------------------------------------------\n");
-			s.append("Matched elements\n\n");
-			s.append("LangElem;");
-			for (int lookAhead : lookaheads) {
-				if (lookAhead == MergeContext.LOOKAHEAD_FULL) {
-					s.append("n=full;");
-				} else {
-					s.append("n=" + lookAhead + ";");
-				}
-			}
-			s.append("\n");
-
-			HashMap<Integer, Integer> curMap;
-			ArrayList<String> keys = new ArrayList<>(matchedElements.keySet());
-			Collections.sort(keys);
-			for (String elem : keys) {
-				s.append(elem + ";");
-				curMap = matchedElements.get(elem);
-				for (int lookAhead : lookaheads) {
-					int value =
-							curMap.containsKey(lookAhead) ? curMap
-									.get(lookAhead) : 0;
-					s.append(value + ";");
-				}
-				s.append("\n");
-			}
-
-			s.append("\n\n");
-			s.append("Skipped elements\n\n");
-			s.append("LangElem;");
-			for (int lookAhead : lookaheads) {
-				if (lookAhead == MergeContext.LOOKAHEAD_FULL) {
-					s.append("n=full;");
-				} else {
-					s.append("n=" + lookAhead + ";");
-				}
-			}
-			s.append("\n");
-			HashMap<Integer, Integer> leftMap;
-			HashMap<Integer, Integer> rightMap;
-			keys = new ArrayList<>(skippedLeftElements.keySet());
-			Collections.sort(keys);
-			for (String elem : keys) {
-				s.append(elem + ";");
-				leftMap = skippedLeftElements.get(elem);
-				rightMap = skippedRightElements.get(elem);
-				for (int lookAhead : lookaheads) {
-					int value =
-							leftMap.containsKey(lookAhead) ? leftMap
-									.get(lookAhead) : 0;
-					if (rightMap != null) {
-						value =
-								rightMap.containsKey(lookAhead) ? value
-										+ rightMap.get(lookAhead) : value;
-					}
-					s.append(value + ";");
-				}
-				s.append("\n");
-			}
-
-			System.out.println(s);
-		} catch (Exception e) {
-			System.err.println(e.toString());
-=======
 		HashMap<Integer, Integer> tmpMatchedElements;
 		HashMap<Integer, Integer> tmpSkippedLeftElements;
 		HashMap<Integer, Integer> tmpSkippedRightElements;
@@ -838,7 +698,6 @@
 				s.append(value + ";");
 			}
 			s.append("\n");
->>>>>>> 35a0a74e
 		}
 
 		System.out.println(s);
