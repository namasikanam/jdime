/*
 * Copyright (C) 2013-2014 Olaf Lessenich
 * Copyright (C) 2014-2015 University of Passau, Germany
 *
 * This library is free software; you can redistribute it and/or
 * modify it under the terms of the GNU Lesser General Public
 * License as published by the Free Software Foundation; either
 * version 2.1 of the License, or (at your option) any later version.
 *
 * This library is distributed in the hope that it will be useful,
 * but WITHOUT ANY WARRANTY; without even the implied warranty of
 * MERCHANTABILITY or FITNESS FOR A PARTICULAR PURPOSE.  See the GNU
 * Lesser General Public License for more details.
 *
 * You should have received a copy of the GNU Lesser General Public
 * License along with this library; if not, write to the Free Software
 * Foundation, Inc., 51 Franklin Street, Fifth Floor, Boston,
 * MA 02110-1301  USA
 *
 * Contributors:
 *     Olaf Lessenich <lessenic@fim.uni-passau.de>
 */
package de.fosd.jdime.common;

import de.fosd.jdime.common.operations.MergeOperation;
import de.fosd.jdime.matcher.Matching;

import java.io.FileNotFoundException;
import java.io.IOException;
import org.apache.commons.lang3.ClassUtils;
import org.apache.log4j.Logger;

import java.util.*;

/**
 * A generic <code>Artifact</code> that has a tree structure.
 *
 * @author Olaf Lessenich
 *
 * @param <T>
 *            type of artifact
 */
public abstract class Artifact<T extends Artifact<T>> implements Comparable<T> {

	private static final Logger LOG = Logger.getLogger(ClassUtils.getShortClassName(ASTNodeArtifact.class));

	/**
	 * Used to renumber artifacts.
	 * This number is mainly used for debugging purposes or when drawing the tree.
	 */
	private static int count = 1;

	/**
	 * Recursively renumbers the tree.
	 *
	 * @param artifact
	 *            root of the tree to renumber
	 */
	private static void renumber(final Artifact<?> artifact) {
		artifact.number = count;
		count++;
		for (int i = 0; i < artifact.getNumChildren(); i++) {
			renumber(artifact.getChild(i));
		}
	}

	/**
	 * Recursively renumbers the tree.
	 *
	 * @param count
	 *            number to start with
	 * @param artifact
	 *            root of the tree to renumber
	 */
	protected static void renumber(final int count, final Artifact<?> artifact) {
		Artifact.count = count;
		renumber(artifact);
	}

	/**
	 * Children of the artifact.
	 */
	protected ArtifactList<T> children = null;

	/**
	 * Left side of a conflict.
	 */
	protected T left = null;

	/**
	 * Right side of a conflict.
	 */
	protected T right = null;

	/**
	 * Whether this artifact represents a conflict.
	 */
	private boolean conflict = false;

	/**
	 * Whether this artifact represents a choice node.
	 */
	private boolean choice = false;

	/**
	 * If the artifact is a choice node, it has variants (values of map) that are present under conditions (keys of map)
	 */
	protected HashMap<String, T> variants;

	/**
	 * If true, this artifact is an empty dummy.
	 */
	private boolean emptyDummy = false;

	/**
	 * Map to store matches.
	 */
	protected LinkedHashMap<Revision, Matching<T>> matches = null;

	/**
	 * Whether the artifact has been already merged.
	 */
	private boolean merged;

	/**
	 * Number used to identify the artifact.
	 */
	private int number = -1;

	protected static int virtualcount = 1;

	/**
	 * Parent artifact.
	 */
	private T parent;

	/**
	 * Revision the artifact belongs to.
	 */
	private Revision revision;

	/**
	 * Adds a child.
	 *
	 * @param child
	 *            child to add
	 * @return added child
	 * @throws IOException
	 *             If an input output exception occurs
	 */
	public abstract T addChild(final T child) throws IOException;

	/**
	 * Adds a matching.
	 *
	 * @param matching
	 * 		matching to be added
	 */
	public void addMatching(Matching<T> matching) {
		if (matches == null) {
			matches = new LinkedHashMap<>();
		}

		matches.put(matching.getMatchingArtifact(this).getRevision(), matching);
	}

	/**
	 * Clones matches from another artifact.
	 *
	 * @param other
	 *            artifact to clone matches from
	 */
	@SuppressWarnings("unchecked")
	public final void cloneMatches(final T other) {

		if (other.matches == null) {
			return;
		}

		matches = new LinkedHashMap<>();

		for (Map.Entry<Revision, Matching<T>> entry : other.matches.entrySet()) {
			Matching<T> m = entry.getValue().clone();
			m.updateMatching((T) this);

			matches.put(entry.getKey(), m);
		}
	}

	/**
	 * Copies the <code>Artifact</code> into an existing <code>Artifact</code>.
	 *
	 * @param destination destination artifact
	 * @throws IOException
	 *             If an input or output exception occurs.
	 */
	public abstract void copyArtifact(final T destination) throws IOException;

	/**
	 * Creates a new <code>Artifact</code>,
	 *
	 * @param isLeaf
	 *            if true, a leaf type artifact will be created
	 * @throws IOException
	 *             If an input output exception occurs
	 */
	public abstract void createArtifact(boolean isLeaf) throws IOException;

	/**
	 * Returns an <code>Artifact</code> that represents a merge conflict.
	 * A conflict contains two alternative <code>Artifact</code> (left and right) and is handled in a special way
	 * while pretty-printed.
	 *
	 * @param left
	 *            left alternative <code>Artifact</code>
	 * @param right
	 *            right alternative <code>Artifact</code>
	 * @return conflict <code>Artifact</code>
	 * @throws FileNotFoundException
	 *             If a file is not found
	 */
	public abstract T createConflictArtifact(final T left, final T right) throws FileNotFoundException;

	/**
<<<<<<< HEAD
	 * Returns a choice artifact.
	 *
	 * @param type of node
	 * @param condition presence condition
	 * @param artifact conditional artifact
	 * @return choice artifact
	 * @throws FileNotFoundException If a file is not found
	 */
	public abstract T createChoiceDummy(final T type, final String condition, final T artifact) throws FileNotFoundException;

	/**
	 * Returns a dummy @code{Artifact}.
=======
	 * Returns an empty <code>Artifact</code>. This is used while performing two-way merges where the
	 * base <code>Artifact</code> is empty.
>>>>>>> dc8683bd
	 *
	 * @return empty <code>Artifact</code>
	 * @throws FileNotFoundException
	 *             If a file is not found
	 */
	public abstract T createEmptyArtifact() throws FileNotFoundException;

	/**
	 * Finds the root artifact and calls <code>dumpTree()</code> on it.
	 *
	 * This method is used for debugging JDime.
	 *
	 * @return <code>dumpTree()</code> of root artifact
	 */
	public final String dumpRootTree() {
		if (getParent() != null) {
			return getParent().dumpRootTree();
		} else {
			return dumpTree();
		}
	}

	/**
	 * Returns the structure of the artifact as indented plain text.
	 *
	 * This method is used for debugging JDime.
	 *
	 * @return artifact structure as indented plain text
	 */
	public final String dumpTree() {
		return dumpTree("");
	}

	/**
	 * Returns the structure of the artifact as indented plain text.
	 *
	 * This method is used for debugging JDime.
	 *
	 * @param indent
	 *            String used to indent the current artifact
	 *
	 * @return artifact structure as indented plain text
	 */
	protected abstract String dumpTree(final String indent);

	/**
	 * Returns true if this artifact physically exists.
	 *
	 * @return true if the artifact exists.
	 */
	public abstract boolean exists();

	/**
	 * Force renumbering of the tree.
	 */
	public final void forceRenumbering() {
		renumber(1, this);
	}

	/**
	 * Return child <code>Artifact</code> at position i.
	 *
	 * @param i
	 * 			position of child <code>Artifact</code>
	 * @return child <code>Artifact</code> at position i
	 */
	public final T getChild(final int i) {
		assert (children != null);
		return children.get(i);
	}

	/**
	 * Returns all children of the <code>Artifact</code>.
	 *
	 * @return the children of the <code>Artifact</code>
	 */
	public final ArtifactList<T> getChildren() {
		if (isLeaf()) {
			return new ArtifactList<>();
		}

		if (children == null) {
			initializeChildren();
		}

		return children;
	}

	/**
	 * Returns the identifier of the <code>Artifact</code>,
	 * which contains the <code>Revision</code> name and a number.
	 *
	 * This method is basically useful for debugging JDime.
	 *
	 * @return identifier of the <code>Artifact</code>
	 */
	public abstract String getId();

	/**
	 * Returns the <code>Matching</code> for a specific <code>Revision</code> or <code>null</code> if there is no such
	 * <code>Matching</code>.
	 *
	 * @param rev
	 *            <code>Revision</code>
	 * @return <code>Matching</code> with <code>Revision</code>
	 */
	public final Matching<T> getMatching(final Revision rev) {
		return matches == null ? null : matches.get(rev);
	}

	/**
	 * Returns the number of the <code>Artifact</code>.
	 *
	 * @return number of the <code>Artifact</code>
	 */
	public final int getNumber() {
		return number;
	}

	/**
	 * Returns the number of children the <code>Artifact</code> has.
	 *
	 * @return number of children
	 */
	public final int getNumChildren() {
		if (isLeaf()) {
			return 0;
		}

		if (children == null) {
			initializeChildren();
		}

		return children == null ? 0 : children.size();
	}

	/**
	 * Returns the parent <code>Artifact</code>.
	 *
	 * @return the parent <code>Artifact></code>
	 */
	public final T getParent() {
		return parent;
	}

	/**
	 * Returns the <code>Revision</code> the <code>Artifact</code> belongs to.
	 *
	 * @return the <code>Revision</code> the <code>Artifact</code> belongs to.
	 */
	public final Revision getRevision() {
		return revision;
	}

	/**
	 * Returns key of statistical element.
	 *
	 * @param context
	 *            merge context
	 * @return key of statistical element
	 */
	public abstract String getStatsKey(final MergeContext context);

	/**
	 * Returns the size of the subtree. The <code>Artifact</code> itself is not included.
	 *
	 * @return size of subtree
	 */
	public final int getSubtreeSize() {
		int size = getNumChildren();

		for (int i = 0; i < getNumChildren(); i++) {
			size += getChild(i).getSubtreeSize();
		}

		return size;
	}

	/**
	 * Returns the size of the tree. The <code>Artifact</code> itself is also included.
	 *
	 * @return size of tree
	 */
	public final int getTreeSize() {
		return getSubtreeSize() + 1;
	}

	/**
	 * Returns whether the <code>Artifact</code> or its subtree has changes.
	 *
	 * @return whether the <code>Artifact</code> or its subtree has changes
	 */
	public final boolean hasChanges() {
		boolean hasChanges = !hasMatches();

		for (int i = 0; !hasChanges && i < getNumChildren(); i++) {
			hasChanges = getChild(i).hasChanges();
		}

		return hasChanges;
	}

	/**
	 * Returns whether the artifact has changes.
	 *
	 * @param recursive
	 *            If true, the whole subtree is checked.
	 *            If false, only the <code>Artifact</code> itself and its direct children are checked.
	 * @return whether the <code>Artifact</code> has changes
	 */
	public final boolean hasChanges(final boolean recursive) {
		if (recursive) {
			return hasChanges();
		} else {
			boolean hasChanges = !hasMatches();

			for (int i = 0; !hasChanges && i < getNumChildren(); i++) {
				hasChanges = !getChild(i).hasMatches();
			}

			return hasChanges;
		}
	}

	/**
	 * Returns true if the <code>Artifact</code> has children.
	 *
	 * @return true if the <code>Artifact</code> has children
	 */
	public final boolean hasChildren() {
		return getNumChildren() > 0;
	}

	@Override
	public abstract boolean equals(Object obj);

	@Override
	public abstract int hashCode();

	/**
	 * Returns whether this <code>Artifact</code> has any matches.
	 *
	 * @return true if the <code>Artifact</code> has matches
	 */
	public final boolean hasMatches() {
		return matches != null && !matches.isEmpty();
	}

	/**
	 * Returns whether this <code>Artifact</code> has a <code>Matching</code> for a specific <code>Revision</code>.
	 *
	 * @param rev
	 *            <code>Revision</code>
	 * @return true if <code>Artifact</code> has a <code>Matching</code> with <code>Revision</code>
	 */
	public final boolean hasMatching(final Revision rev) {
		boolean hasMatching = matches != null && matches.containsKey(rev);

		if (!hasMatching && isChoice()) {
			// choice nodes have to be treated specially ...
			for (T variant: variants.values()) {
				if (variant.hasMatching(rev)) {
					hasMatching = true;
					break;
				}
			}
		}
		return hasMatching;
	}

	/**
	 * Returns whether a <code>Matching</code> exists for a specific <code>Artifact</code>.
	 *
	 * @param other
	 *            other <code>Artifact</code> to search <code>Matching</code>s for
	 * @return whether a <code>Matching</code> exists
	 */
	public final boolean hasMatching(final T other) {
		Revision otherRev = other.getRevision();
		boolean hasMatching = matches != null && matches.containsKey(otherRev) && matches.get(otherRev).getMatchingArtifact((T) this) == other;

		if (!hasMatching && isChoice()) {
			// choice nodes have to be treated specially ...
			for (T variant: variants.values()) {
				if (variant.hasMatching(otherRev) && matches.get(otherRev).getMatchingArtifact((T) variant) == other) {
					hasMatching = true;
					break;
				}
			}
		}
		return hasMatching;
	}

	/**
	 * Returns whether this <code>Artifact</code> has unique labels.
	 * If this is the case, a more efficient <code>UnorderedMatcher</code> can be used.
	 *
	 * @return whether the <code>Artifact</code> has unique labels
	 */
	public abstract boolean hasUniqueLabels();

	/**
	 * Initializes the children of the artifact.
	 *
	 * FIXME: can this somehow be done in the constructors so we can get rid of this method?
	 */
	public abstract void initializeChildren();

	/**
	 * Returns true if the <code>Artifact</code> is a conflict node.
	 *
	 * @return true if the <code>Artifact</code> represents a conflict
	 */
	public final boolean isConflict() {
		return conflict;
	}

	/**
<<<<<<< HEAD
	 * Returns true if the artifact is a choice node.
	 *
	 * @return true if the artifact represents a choice node
	 */
	public final boolean isChoice() {
		return choice;
	}

	/**
	 * Returns true if the artifact is empty.
=======
	 * Returns true if the <code>Artifact</code> is empty.
>>>>>>> dc8683bd
	 *
	 * @return true if the <code>Artifact</code> is empty
	 */
	public abstract boolean isEmpty();

	/**
	 * Returns whether the <code>Artifact</code> is an empty dummy.
	 *
	 * @return true if the <code>Artifact</code> is an empty dummy.
	 */
	public final boolean isEmptyDummy() {
		return emptyDummy;
	}

	/**
	 * Returns true if the <code>Artifact</code> is a leaf.
	 *
	 * @return true if the <code>Artifact</code> is a leaf
	 */
	public abstract boolean isLeaf();

	/**
	 * Returns true if the <code>Artifact</code> has already been merged.
	 * @return true if the <code>Artifact</code> has already been merged
	 */
	public final boolean isMerged() {
		return merged;
	}

	/**
	 * Returns true if the declaration order of the <code>Artifact</code> is essential.
	 *
	 * @return true if the declaration order of the <code>Artifact</code> is essential
	 */
	public abstract boolean isOrdered();

	/**
	 * Returns true if the <code>Artifact</code> is the root node.
	 *
	 * @return true if the <code>Artifact</code> is the root node
	 */
	public final boolean isRoot() {
		return getParent() == null;
	}

	/**
	 * Returns true, if this <code>Artifact</code> matches another <code>Artifact</code>.
	 *
	 * @param other
	 *            other <code>Artifact</code>
	 * @return true, if the <code>Artifact</code>s match
	 */
	public abstract boolean matches(final T other);

	/**
	 * Returns true if matches were previously computed.
	 *
	 * @return true if matches were already computed
	 */
	public final boolean matchingComputed(Revision rev) {
		return matches != null && hasMatching(rev);
	}

	/**
	 * Performs a merge on the provided merge triple.
	 * This method selects the <code>MergeStrategy</code> and triggers the merge.
	 *
	 * @param operation
	 *            merge operation
	 * @param context
	 *            merge context
	 * @throws InterruptedException
	 *             If a thread is interrupted
	 * @throws IOException
	 *             If an input output exception occurs
	 */
	public abstract void merge(MergeOperation<T> operation, MergeContext context)
			throws IOException, InterruptedException;

	/**
	 * Sets the children of the <code>Artifact</code>.
	 *
	 * @param children
	 *            the new children to set
	 */
	public final void setChildren(final ArtifactList<T> children) {
		this.children = children;
	}

	/**
	 * Marks this <code>Artifact</code> as a conflict.
	 *
	 * @param left
	 *            left alternative
	 * @param right
	 *            right alternative
	 */
	protected final void setConflict(final T left, final T right) {
		this.conflict = true;
		this.left = left;
		this.right = right;
	}

	/**
<<<<<<< HEAD
	 * Marks this artifact as a choice.
	 *
	 * @param condition presence condition
	 * @param artifact conditional artifact
	 */
	public final void setChoice(final String condition, final T artifact) {
		this.choice = true;
		if (condition == null) {
			throw new RuntimeException("condition must not be null!");
		}
		addVariant(condition, artifact);
	}

	public void addVariant(String condition, final T artifact) {
		if (!choice) {
			throw new RuntimeException("addVariant() can only be called on choice nodes!");
		}
		if (condition == null) {
			throw new RuntimeException("condition must not be null!");
		}

		LOG.debug("Add node " + artifact.getId() + " under condition " + condition);

		if (variants == null) {
			variants = new HashMap<>();
		}

		// merge conditions for same artifact
		List<String> mergedConditions = new ArrayList<>();
		for (String existingCondition : variants.keySet()) {
			if (variants.get(existingCondition).equals(artifact)) {
				mergedConditions.add(existingCondition);
				condition = existingCondition + " || " + condition;
			}
		}
		for (String mergedCondition : mergedConditions) {
			variants.remove(mergedCondition);
		}

		variants.put(condition, artifact);
	}

	/**
	 * Set whether the artifact is an empty dummy.
=======
	 * Set whether the <code>Artifact</code> is an empty <code>Artifact</code>.
>>>>>>> dc8683bd
	 *
	 * @param emptyDummy
	 *            true, if the <code>Artifact</code> is an empty <code>Artifact</code>
	 */
	protected final void setEmpty(final boolean emptyDummy) {
		this.emptyDummy = emptyDummy;
	}

	/**
	 * Set whether the <code>Artifact</code> has already been merged.
	 * @param merged
	 *            whether the <code>Artifact</code> has already been merged
	 */
	public final void setMerged(final boolean merged) {
		this.merged = merged;
	}

	/**
	 * Sets the number of the <code>Artifact</code>
	 * @param number
	 *            the number to set
	 */
	public final void setNumber(final int number) {
		this.number = number;
	}

	/**
	 * Sets the parent <code>Artifact</code>.
	 *
	 * @param parent
	 *            the parent to set
	 */
	public final void setParent(final T parent) {
		this.parent = parent;
	}

	/**
	 * Sets the <code>Revision</code>.
	 *
	 * @param revision
	 *            the <code>Revision</code> to set
	 */
	public final void setRevision(final Revision revision) {
		this.revision = revision;
	}

	/*
	 * (non-Javadoc)
	 * 
	 * @see java.lang.Object#toString()
	 */
	@Override
	public abstract String toString();

	/**
	 * Reads from a BufferedReader and writes to the <code>Artifact</code>.
	 *
	 * This is only relevant for certain types of <code>Artifact</code>s.
	 *
	 * @param str
	 *            String to write
	 * @throws IOException
	 *             If an input output exception occurs
	 */
<<<<<<< HEAD
	public abstract void write(String str) throws IOException;

	/**
	 * If the artifact is a choice node, it has variants (values of map) that are present under conditions (keys of map)
	 */
	public HashMap<String, T> getVariants() {
		return variants;
	}
=======
	// public abstract void write(String str) throws IOException;
>>>>>>> dc8683bd
}<|MERGE_RESOLUTION|>--- conflicted
+++ resolved
@@ -222,23 +222,18 @@
 	public abstract T createConflictArtifact(final T left, final T right) throws FileNotFoundException;
 
 	/**
-<<<<<<< HEAD
 	 * Returns a choice artifact.
 	 *
-	 * @param type of node
 	 * @param condition presence condition
 	 * @param artifact conditional artifact
 	 * @return choice artifact
 	 * @throws FileNotFoundException If a file is not found
 	 */
-	public abstract T createChoiceDummy(final T type, final String condition, final T artifact) throws FileNotFoundException;
-
-	/**
-	 * Returns a dummy @code{Artifact}.
-=======
+	public abstract T createChoiceDummy(final String condition, final T artifact) throws FileNotFoundException;
+
+	/**
 	 * Returns an empty <code>Artifact</code>. This is used while performing two-way merges where the
 	 * base <code>Artifact</code> is empty.
->>>>>>> dc8683bd
 	 *
 	 * @return empty <code>Artifact</code>
 	 * @throws FileNotFoundException
@@ -557,7 +552,6 @@
 	}
 
 	/**
-<<<<<<< HEAD
 	 * Returns true if the artifact is a choice node.
 	 *
 	 * @return true if the artifact represents a choice node
@@ -567,10 +561,7 @@
 	}
 
 	/**
-	 * Returns true if the artifact is empty.
-=======
 	 * Returns true if the <code>Artifact</code> is empty.
->>>>>>> dc8683bd
 	 *
 	 * @return true if the <code>Artifact</code> is empty
 	 */
@@ -675,7 +666,6 @@
 	}
 
 	/**
-<<<<<<< HEAD
 	 * Marks this artifact as a choice.
 	 *
 	 * @param condition presence condition
@@ -719,10 +709,7 @@
 	}
 
 	/**
-	 * Set whether the artifact is an empty dummy.
-=======
 	 * Set whether the <code>Artifact</code> is an empty <code>Artifact</code>.
->>>>>>> dc8683bd
 	 *
 	 * @param emptyDummy
 	 *            true, if the <code>Artifact</code> is an empty <code>Artifact</code>
@@ -778,25 +765,9 @@
 	public abstract String toString();
 
 	/**
-	 * Reads from a BufferedReader and writes to the <code>Artifact</code>.
-	 *
-	 * This is only relevant for certain types of <code>Artifact</code>s.
-	 *
-	 * @param str
-	 *            String to write
-	 * @throws IOException
-	 *             If an input output exception occurs
-	 */
-<<<<<<< HEAD
-	public abstract void write(String str) throws IOException;
-
-	/**
 	 * If the artifact is a choice node, it has variants (values of map) that are present under conditions (keys of map)
 	 */
 	public HashMap<String, T> getVariants() {
 		return variants;
 	}
-=======
-	// public abstract void write(String str) throws IOException;
->>>>>>> dc8683bd
 }