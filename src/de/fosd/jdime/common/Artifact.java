/*
 * Copyright (C) 2013-2014 Olaf Lessenich
 * Copyright (C) 2014-2015 University of Passau, Germany
 *
 * This library is free software; you can redistribute it and/or
 * modify it under the terms of the GNU Lesser General Public
 * License as published by the Free Software Foundation; either
 * version 2.1 of the License, or (at your option) any later version.
 *
 * This library is distributed in the hope that it will be useful,
 * but WITHOUT ANY WARRANTY; without even the implied warranty of
 * MERCHANTABILITY or FITNESS FOR A PARTICULAR PURPOSE.  See the GNU
 * Lesser General Public License for more details.
 *
 * You should have received a copy of the GNU Lesser General Public
 * License along with this library; if not, write to the Free Software
 * Foundation, Inc., 51 Franklin Street, Fifth Floor, Boston,
 * MA 02110-1301  USA
 *
 * Contributors:
 *     Olaf Lessenich <lessenic@fim.uni-passau.de>
 */
package de.fosd.jdime.common;

import java.io.IOException;
import java.util.ArrayList;
import java.util.HashMap;
import java.util.LinkedHashMap;
import java.util.List;
import java.util.Map;

import de.fosd.jdime.common.operations.MergeOperation;
import de.fosd.jdime.matcher.Matching;
<<<<<<< HEAD
import org.apache.commons.lang3.ClassUtils;
import org.apache.log4j.Logger;
=======
>>>>>>> 7a18402a

/**
 * A generic <code>Artifact</code> that has a tree structure.
 *
 * @author Olaf Lessenich
 *
 * @param <T>
 *            type of artifact
 */
public abstract class Artifact<T extends Artifact<T>> implements Comparable<T> {

	private static final Logger LOG = Logger.getLogger(ClassUtils.getShortClassName(ASTNodeArtifact.class));

	/**
	 * Used to renumber artifacts.
	 * This number is mainly used for debugging purposes or when drawing the tree.
	 */
	private static int count = 1;

	/**
	 * Recursively renumbers the tree.
	 *
	 * @param artifact
	 *            root of the tree to renumber
	 */
	private static void renumber(final Artifact<?> artifact) {
		artifact.number = count;
		count++;
		for (int i = 0; i < artifact.getNumChildren(); i++) {
			renumber(artifact.getChild(i));
		}
	}

	/**
	 * Recursively renumbers the tree.
	 *
	 */
	public void renumberTree() {
		Artifact.count = 1;
		renumber(this);
	}

	/**
	 * Children of the artifact.
	 */
	protected ArtifactList<T> children = null;

	/**
	 * Left side of a conflict.
	 */
	T left = null;

	/**
	 * Right side of a conflict.
	 */
	T right = null;

	/**
	 * Whether this artifact represents a conflict.
	 */
	private boolean conflict = false;

	/**
	 * Whether this artifact represents a choice node.
	 */
	private boolean choice = false;

	/**
	 * If the artifact is a choice node, it has variants (values of map) that are present under conditions (keys of map)
	 */
	protected HashMap<String, T> variants;

	/**
	 * Map to store matches.
	 */
	LinkedHashMap<Revision, Matching<T>> matches = null;

	/**
	 * Whether the artifact has been already merged.
	 */
	private boolean merged;

	/**
	 * Number used to identify the artifact.
	 */
	private int number = -1;

	protected static int virtualcount = 1;

	/**
	 * Parent artifact.
	 */
	private T parent;

	/**
	 * Revision the artifact belongs to.
	 */
	private Revision revision;

	/**
	 * Adds a child.
	 *
	 * @param child
	 *            child to add
	 * @return added child
	 * @throws IOException
	 *             If an input output exception occurs
	 */
	public abstract T addChild(final T child) throws IOException;

	/**
	 * Adds a matching.
	 *
	 * @param matching
	 * 		matching to be added
	 */
	public void addMatching(Matching<T> matching) {
		if (matches == null) {
			matches = new LinkedHashMap<>();
		}

		matches.put(matching.getMatchingArtifact(this).getRevision(), matching);
	}

	/**
	 * Clones matches from another artifact.
	 *
	 * @param other
	 *            artifact to clone matches from
	 */
	@SuppressWarnings("unchecked")
	public void cloneMatches(T other) {

		if (other.matches == null) {
			return;
		}

		matches = new LinkedHashMap<>();

		for (Map.Entry<Revision, Matching<T>> entry : other.matches.entrySet()) {
			Matching<T> m = entry.getValue().clone();
			m.updateMatching((T) this);

			matches.put(entry.getKey(), m);
		}
	}

	public abstract Object clone();

	/**
	 * Returns an <code>Artifact</code> that represents a merge conflict.
	 * A conflict contains two alternative <code>Artifact</code> (left and right) and is handled in a special way
	 * while pretty-printed.
	 *
	 * @param left
	 *            left alternative <code>Artifact</code>
	 * @param right
	 *            right alternative <code>Artifact</code>
	 * @return conflict <code>Artifact</code>
	 */
	public abstract T createConflictArtifact(T left, T right);

	/**
	 * Returns a choice artifact.
	 *
	 * @param condition presence condition
	 * @param artifact conditional artifact
	 * @return choice artifact
	 * @throws IOException If a file is not found
	 */
	public abstract T createChoiceDummy(final String condition, final T artifact) throws IOException;

	/**
	 * Returns an empty <code>Artifact</code>. This is used while performing two-way merges where the
	 * base <code>Artifact</code> is empty.
	 *
	 * @return empty <code>Artifact</code>
	 * @throws IOException
	 *             If a file is not found or cannot be created
	 */
	public abstract T createEmptyArtifact() throws IOException;

	/**
	 * Finds the root artifact and calls <code>dumpTree()</code> on it.
	 *
	 * This method is used for debugging JDime.
	 *
	 * @return <code>dumpTree()</code> of root artifact
	 */
	public String dumpRootTree() {
		if (getParent() != null) {
			return getParent().dumpRootTree();
		} else {
			return dumpTree();
		}
	}

	/**
	 * Returns the structure of the artifact as indented plain text.
	 *
	 * This method is used for debugging JDime.
	 *
	 * @return artifact structure as indented plain text
	 */
	public String dumpTree() {
		return dumpTree("");
	}

	/**
	 * Returns the structure of the artifact as indented plain text.
	 *
	 * This method is used for debugging JDime.
	 *
	 * @param indent
	 *            String used to indent the current artifact
	 *
	 * @return artifact structure as indented plain text
	 */
	protected abstract String dumpTree(String indent);

	/**
	 * Returns true if this artifact physically exists.
	 *
	 * @return true if the artifact exists.
	 */
	public abstract boolean exists();

	/**
	 * Return child <code>Artifact</code> at position i.
	 *
	 * @param i
	 * 			position of child <code>Artifact</code>
	 * @return child <code>Artifact</code> at position i
	 */
	public T getChild(int i) {
		assert (children != null);
		return children.get(i);
	}

	/**
	 * Returns all children of the <code>Artifact</code>.
	 *
	 * @return the children of the <code>Artifact</code>
	 */
	public ArtifactList<T> getChildren() {
		if (isLeaf()) {
			return new ArtifactList<>();
		}

		return children;
	}

	public abstract void deleteChildren() throws IOException;

	/**
	 * Returns the identifier of the <code>Artifact</code>,
	 * which contains the <code>Revision</code> name and a number.
	 *
	 * This method is basically useful for debugging JDime.
	 *
	 * @return identifier of the <code>Artifact</code>
	 */
	public abstract String getId();

	/**
	 * Returns the <code>Matching</code> for a specific <code>Revision</code> or <code>null</code> if there is no such
	 * <code>Matching</code>.
	 *
	 * @param rev
	 *            <code>Revision</code>
	 * @return <code>Matching</code> with <code>Revision</code>
	 */
	public Matching<T> getMatching(Revision rev) {
		return matches == null ? null : matches.get(rev);
	}

	/**
	 * Returns the number of the <code>Artifact</code>.
	 *
	 * @return number of the <code>Artifact</code>
	 */
	public int getNumber() {
		return number;
	}

	/**
	 * Returns the number of children the <code>Artifact</code> has.
	 *
	 * @return number of children
	 */
	public int getNumChildren() {
		if (isLeaf()) {
			return 0;
		}

		return children == null ? 0 : children.size();
	}

	/**
	 * Returns the parent <code>Artifact</code>.
	 *
	 * @return the parent <code>Artifact></code>
	 */
	public T getParent() {
		return parent;
	}

	/**
	 * Returns the <code>Revision</code> the <code>Artifact</code> belongs to.
	 *
	 * @return the <code>Revision</code> the <code>Artifact</code> belongs to.
	 */
	public Revision getRevision() {
		return revision;
	}

	/**
	 * Returns key of statistical element.
	 *
	 * @param context
	 *            merge context
	 * @return key of statistical element
	 */
	public abstract String getStatsKey(MergeContext context);

	/**
	 * Returns the size of the subtree. The <code>Artifact</code> itself is not included.
	 *
	 * @return size of subtree
	 */
	public int getSubtreeSize() {
		int size = getNumChildren();

		for (int i = 0; i < getNumChildren(); i++) {
			size += getChild(i).getSubtreeSize();
		}

		return size;
	}

	/**
	 * Returns the size of the tree. The <code>Artifact</code> itself is also included.
	 *
	 * @return size of tree
	 */
	public int getTreeSize() {
		return getSubtreeSize() + 1;
	}

	/**
	 * Returns whether the <code>Artifact</code> or its subtree has changes.
	 *
	 * @return whether the <code>Artifact</code> or its subtree has changes
	 */
	public boolean hasChanges() {
		boolean hasChanges = !hasMatches();

		for (int i = 0; !hasChanges && i < getNumChildren(); i++) {
			hasChanges = getChild(i).hasChanges();
		}

		return hasChanges;
	}

	/**
	 * Returns true if the <code>Artifact</code> is a change.
	 *
	 * @return true if the <code>Artifact</code> is a change
	 */
	public boolean isChange() {
		return !hasMatches();
	}

	/**
	 * Returns true if the <code>Artifact</code> has children.
	 *
	 * @return true if the <code>Artifact</code> has children
	 */
	public boolean hasChildren() {
		return getNumChildren() > 0;
	}

	@Override
	public boolean equals(Object o) {
		if (this == o) {
			return true;
		}

		if (o == null || getClass() != o.getClass()) {
			return false;
		}

		return getId().equals(((T) o).getId());
	}

	@Override
	public int hashCode() {
		return getId().hashCode();
	}

	/**
	 * Returns whether this <code>Artifact</code> has any matches.
	 *
	 * @return true if the <code>Artifact</code> has matches
	 */
	public boolean hasMatches() {
		return matches != null && !matches.isEmpty();
	}

	/**
	 * Returns whether this <code>Artifact</code> has a <code>Matching</code> for a specific <code>Revision</code>.
	 *
	 * @param rev
	 *            <code>Revision</code>
	 * @return true if <code>Artifact</code> has a <code>Matching</code> with <code>Revision</code>
	 */
	public final boolean hasMatching(Revision rev) {
		boolean hasMatching = matches != null && matches.containsKey(rev);

		if (LOG.isTraceEnabled()) {
			LOG.trace(getId() + ".hasMatching(" + rev + ")");
			if (matches != null) {
				for (Revision r : matches.keySet()) {
					LOG.trace("Matching found with: " + r + " (" + matches.get(r).getMatchingArtifact(this).getId() + ")");
					LOG.trace("hasMatching(" + r + ") = " + hasMatching);
				}
			} else {
				LOG.trace("no matches for " + getId() + " and " + rev);
			}
		}

		if (!hasMatching && isChoice()) {
			// choice nodes have to be treated specially ...
			for (T variant: variants.values()) {
				if (variant.hasMatching(rev)) {
					hasMatching = true;
					break;
				}
			}
		}

		return hasMatching;
	}

	/**
	 * Returns whether a <code>Matching</code> exists for a specific <code>Artifact</code>.
	 *
	 * @param other
	 *            other <code>Artifact</code> to search <code>Matching</code>s for
	 * @return whether a <code>Matching</code> exists
	 */
	public final boolean hasMatching(T other) {
		Revision otherRev = other.getRevision();
		boolean hasMatching = matches != null && matches.containsKey(otherRev) && matches.get(otherRev).getMatchingArtifact((T) this) == other;

		if (LOG.isTraceEnabled()) {
			LOG.trace(getId() + ".hasMatching(" + other.getId() + ")");
			if (matches != null) {
				for (Revision r : matches.keySet()) {
					LOG.trace("Matching found with: " + r + " (" + other.getId() + ")");
					LOG.trace("hasMatching(" + r + ") = " + hasMatching);
				}
			} else {
				LOG.trace("no matches for " + getId() + " and " + other.getId());
			}
		}

		if (!hasMatching && isChoice()) {
			// choice nodes have to be treated specially ...
			for (T variant: variants.values()) {
				if (variant.hasMatching(otherRev) && matches.get(otherRev).getMatchingArtifact((T) variant) == other) {
					hasMatching = true;
					break;
				}
			}
		}
		return hasMatching;
	}

	/**
	 * Returns whether this <code>Artifact</code> has unique labels.
	 * If this is the case, a more efficient <code>UnorderedMatcher</code> can be used.
	 *
	 * @return whether the <code>Artifact</code> has unique labels
	 */
	public abstract boolean hasUniqueLabels();

	/**
	 * Returns true if the <code>Artifact</code> is a conflict node.
	 *
	 * @return true if the <code>Artifact</code> represents a conflict
	 */
	public boolean isConflict() {
		return conflict;
	}

	/**
	 * Returns true if the artifact is a choice node.
	 *
	 * @return true if the artifact represents a choice node
	 */
	public final boolean isChoice() {
		return choice;
	}

	/**
	 * Returns true if the <code>Artifact</code> is empty.
	 *
	 * @return true if the <code>Artifact</code> is empty
	 */
	public abstract boolean isEmpty();

	/**
	 * Returns true if the <code>Artifact</code> is a leaf.
	 *
	 * @return true if the <code>Artifact</code> is a leaf
	 */
	public abstract boolean isLeaf();

	/**
	 * Returns true if the <code>Artifact</code> has already been merged.
	 * @return true if the <code>Artifact</code> has already been merged
	 */
	public boolean isMerged() {
		return merged;
	}

	/**
	 * Returns true if the declaration order of the <code>Artifact</code> is essential.
	 *
	 * @return true if the declaration order of the <code>Artifact</code> is essential
	 */
	public abstract boolean isOrdered();

	/**
	 * Returns true if the <code>Artifact</code> is the root node.
	 *
	 * @return true if the <code>Artifact</code> is the root node
	 */
	public boolean isRoot() {
		return getParent() == null;
	}

	/**
	 * Returns true, if this <code>Artifact</code> matches another <code>Artifact</code>.
	 *
	 * @param other
	 *            other <code>Artifact</code>
	 * @return true, if the <code>Artifact</code>s match
	 */
	public abstract boolean matches(T other);

	/**
	 * Returns true if matches were previously computed.
	 *
	 * @return true if matches were already computed
	 */
	public boolean matchingComputed(Revision rev) {
		return matches != null && hasMatching(rev);
	}

	/**
	 * Performs a merge on the provided merge triple.
	 * This method selects the <code>MergeStrategy</code> and triggers the merge.
	 *
	 * @param operation
	 *            merge operation
	 * @param context
	 *            merge context
	 * @throws InterruptedException
	 *             If a thread is interrupted
	 * @throws IOException
	 *             If an input output exception occurs
	 */
	public abstract void merge(MergeOperation<T> operation, MergeContext context)
			throws IOException, InterruptedException;

	/**
	 * Sets the children of the <code>Artifact</code>.
	 *
	 * @param children
	 *            the new children to set
	 */
	public void setChildren(ArtifactList<T> children) {
		this.children = children;
	}

	/**
	 * Marks this <code>Artifact</code> as a conflict.
	 *
	 * @param left
	 *            left alternative
	 * @param right
	 *            right alternative
	 */
	void setConflict(T left, T right) {
		this.conflict = true;
		this.left = left;
		this.right = right;
	}

	/**
	 * Marks this artifact as a choice.
	 *
	 * @param condition presence condition
	 * @param artifact conditional artifact
	 */
	public final void setChoice(final String condition, final T artifact) {
		this.choice = true;
		if (condition == null) {
			throw new RuntimeException("condition must not be null!");
		}
		addVariant(condition, artifact);
	}

	public void addVariant(String condition, final T artifact) {
		if (!choice) {
			throw new RuntimeException("addVariant() can only be called on choice nodes!");
		}
		if (condition == null) {
			throw new RuntimeException("condition must not be null!");
		}

		LOG.debug("Add node " + artifact.getId() + " under condition " + condition);

		if (variants == null) {
			variants = new HashMap<>();
		}

		// merge conditions for same artifact
		List<String> mergedConditions = new ArrayList<>();
		for (String existingCondition : variants.keySet()) {
			if (variants.get(existingCondition).equals(artifact)) {
				mergedConditions.add(existingCondition);
				condition = existingCondition + " || " + condition;
			}
		}
		for (String mergedCondition : mergedConditions) {
			variants.remove(mergedCondition);
		}

		variants.put(condition, artifact);
	}

	/**
	 * Set whether the <code>Artifact</code> has already been merged.
	 */
	public void setMerged() {
		this.merged = true;
	}

	/**
	 * Sets the number of the <code>Artifact</code>
	 * @param number
	 *            the number to set
	 */
	public void setNumber(int number) {
		this.number = number;
	}

	/**
	 * Sets the parent <code>Artifact</code>.
	 *
	 * @param parent
	 *            the parent to set
	 */
	void setParent(T parent) {
		this.parent = parent;
	}

	/**
	 * Sets the <code>Revision</code>.
	 *
	 * @param revision
	 *            the <code>Revision</code> to set
	 */
	public void setRevision(Revision revision) {
		setRevision(revision, false);
	}

	public void setRevision(Revision revision, boolean recursive) {
		this.revision = revision;

		if (recursive && children != null) {
			for (T child : children) {
				child.setRevision(revision, recursive);
			}
		}
	}

	@Override
	public abstract String toString();

	/**
	 * If the artifact is a choice node, it has variants (values of map) that are present under conditions (keys of map)
	 */
	public HashMap<String, T> getVariants() {
		return variants;
	}
}<|MERGE_RESOLUTION|>--- conflicted
+++ resolved
@@ -28,14 +28,11 @@
 import java.util.LinkedHashMap;
 import java.util.List;
 import java.util.Map;
+import java.util.logging.Level;
+import java.util.logging.Logger;
 
 import de.fosd.jdime.common.operations.MergeOperation;
 import de.fosd.jdime.matcher.Matching;
-<<<<<<< HEAD
-import org.apache.commons.lang3.ClassUtils;
-import org.apache.log4j.Logger;
-=======
->>>>>>> 7a18402a
 
 /**
  * A generic <code>Artifact</code> that has a tree structure.
@@ -47,7 +44,7 @@
  */
 public abstract class Artifact<T extends Artifact<T>> implements Comparable<T> {
 
-	private static final Logger LOG = Logger.getLogger(ClassUtils.getShortClassName(ASTNodeArtifact.class));
+	private static final Logger LOG = Logger.getLogger(Artifact.class.getCanonicalName());
 
 	/**
 	 * Used to renumber artifacts.
@@ -455,15 +452,15 @@
 	public final boolean hasMatching(Revision rev) {
 		boolean hasMatching = matches != null && matches.containsKey(rev);
 
-		if (LOG.isTraceEnabled()) {
-			LOG.trace(getId() + ".hasMatching(" + rev + ")");
+		if (LOG.isLoggable(Level.FINEST)) {
+			LOG.finest(getId() + ".hasMatching(" + rev + ")");
 			if (matches != null) {
 				for (Revision r : matches.keySet()) {
-					LOG.trace("Matching found with: " + r + " (" + matches.get(r).getMatchingArtifact(this).getId() + ")");
-					LOG.trace("hasMatching(" + r + ") = " + hasMatching);
+					LOG.finest("Matching found with: " + r + " (" + matches.get(r).getMatchingArtifact(this).getId() + ")");
+					LOG.finest("hasMatching(" + r + ") = " + hasMatching);
 				}
 			} else {
-				LOG.trace("no matches for " + getId() + " and " + rev);
+				LOG.finest("no matches for " + getId() + " and " + rev);
 			}
 		}
 
@@ -491,15 +488,15 @@
 		Revision otherRev = other.getRevision();
 		boolean hasMatching = matches != null && matches.containsKey(otherRev) && matches.get(otherRev).getMatchingArtifact((T) this) == other;
 
-		if (LOG.isTraceEnabled()) {
-			LOG.trace(getId() + ".hasMatching(" + other.getId() + ")");
+		if (LOG.isLoggable(Level.FINEST)) {
+			LOG.finest(getId() + ".hasMatching(" + other.getId() + ")");
 			if (matches != null) {
 				for (Revision r : matches.keySet()) {
-					LOG.trace("Matching found with: " + r + " (" + other.getId() + ")");
-					LOG.trace("hasMatching(" + r + ") = " + hasMatching);
+					LOG.finest("Matching found with: " + r + " (" + other.getId() + ")");
+					LOG.finest("hasMatching(" + r + ") = " + hasMatching);
 				}
 			} else {
-				LOG.trace("no matches for " + getId() + " and " + other.getId());
+				LOG.finest("no matches for " + getId() + " and " + other.getId());
 			}
 		}
 
@@ -659,7 +656,7 @@
 			throw new RuntimeException("condition must not be null!");
 		}
 
-		LOG.debug("Add node " + artifact.getId() + " under condition " + condition);
+		LOG.fine("Add node " + artifact.getId() + " under condition " + condition);
 
 		if (variants == null) {
 			variants = new HashMap<>();
