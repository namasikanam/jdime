/*
 * Copyright (C) 2013-2014 Olaf Lessenich
 * Copyright (C) 2014-2015 University of Passau, Germany
 *
 * This library is free software; you can redistribute it and/or
 * modify it under the terms of the GNU Lesser General Public
 * License as published by the Free Software Foundation; either
 * version 2.1 of the License, or (at your option) any later version.
 *
 * This library is distributed in the hope that it will be useful,
 * but WITHOUT ANY WARRANTY; without even the implied warranty of
 * MERCHANTABILITY or FITNESS FOR A PARTICULAR PURPOSE.  See the GNU
 * Lesser General Public License for more details.
 *
 * You should have received a copy of the GNU Lesser General Public
 * License along with this library; if not, write to the Free Software
 * Foundation, Inc., 51 Franklin Street, Fifth Floor, Boston,
 * MA 02110-1301  USA
 *
 * Contributors:
 *     Olaf Lessenich <lessenic@fim.uni-passau.de>
 */
package de.fosd.jdime.common;

import java.util.ArrayList;
import java.util.HashMap;
import java.util.LinkedHashMap;
import java.util.List;
import java.util.Map;
import java.util.Objects;
import java.util.logging.Level;
import java.util.logging.Logger;

import de.fosd.jdime.common.operations.MergeOperation;
import de.fosd.jdime.matcher.Matching;
import de.fosd.jdime.strategy.StatisticsInterface;

/**
 * A generic <code>Artifact</code> that has a tree structure.
 *
 * @author Olaf Lessenich
 *
 * @param <T>
 *            type of artifact
 */
public abstract class Artifact<T extends Artifact<T>> implements Comparable<T>, StatisticsInterface {

    private static final Logger LOG = Logger.getLogger(Artifact.class.getCanonicalName());

    /**
     * Used to renumber artifacts.
     * This number is mainly used for debugging purposes or when drawing the tree.
     */
    private static int count = 1;

    /**
     * Recursively renumbers the tree.
     *
     * @param artifact
     *            root of the tree to renumber
     */
    private static void renumber(final Artifact<?> artifact) {
        artifact.number = count;
        count++;
        for (int i = 0; i < artifact.getNumChildren(); i++) {
            renumber(artifact.getChild(i));
        }
    }

    /**
     * Recursively renumbers the tree.
     *
     */
    public void renumberTree() {
        Artifact.count = 1;
        renumber(this);
    }

    /**
     * Children of the artifact.
     */
    protected ArtifactList<T> children = null;

    /**
     * Left side of a conflict.
     */
    T left = null;

    /**
     * Right side of a conflict.
     */
    T right = null;

    /**
     * Whether this artifact represents a conflict.
     */
    private boolean conflict = false;

    /**
     * Whether this artifact represents a choice node.
     */
    private boolean choice = false;

    /**
     * If the artifact is a choice node, it has variants (values of map) that are present under conditions (keys of map)
     */
    protected HashMap<String, T> variants;

    /**
     * Map to store matches.
     */
    LinkedHashMap<Revision, Matching<T>> matches = null;

    /**
     * Whether the artifact has been already merged.
     */
    private boolean merged;

    /**
     * Number used to identify the artifact.
     */
    private int number = -1;

    protected static int virtualcount = 1;

    /**
     * Parent artifact.
     */
    private T parent;

    /**
     * Revision the artifact belongs to.
     */
    private Revision revision;

    /**
     * Adds a child.
     *
     * @param child
     *            child to add
     * @return added child
     */
    public abstract T addChild(final T child);

    /**
     * Adds a matching.
     *
     * @param matching
     *         matching to be added
     */
    public void addMatching(Matching<T> matching) {
        if (matches == null) {
            matches = new LinkedHashMap<>();
        }

        matches.put(matching.getMatchingArtifact(this).getRevision(), matching);
    }

    /**
     * Clones matches from another artifact.
     *
     * @param other
     *            artifact to clone matches from
     */
    @SuppressWarnings("unchecked")
    public void cloneMatches(T other) {

        if (other.matches == null) {
            return;
        }

        matches = new LinkedHashMap<>();

        for (Map.Entry<Revision, Matching<T>> entry : other.matches.entrySet()) {
            Matching<T> m = entry.getValue().clone();
            m.updateMatching((T) this);

            matches.put(entry.getKey(), m);
        }
    }

    public abstract T clone();

    /**
     * Returns an <code>Artifact</code> that represents a merge conflict.
     * A conflict contains two alternative <code>Artifact</code> (left and right) and is handled in a special way
     * while pretty-printed.
     *
     * @param left
     *            left alternative <code>Artifact</code>
     * @param right
     *            right alternative <code>Artifact</code>
     * @return conflict <code>Artifact</code>
     */
    public abstract T createConflictArtifact(T left, T right);

    /**
     * Returns a choice artifact.
     *
     * @param condition presence condition
     * @param artifact conditional artifact
     * @return choice artifact
     */
<<<<<<< HEAD
    public abstract T createChoiceArtifact(String condition, T artifact);
=======
    public abstract T createChoiceArtifact(final String condition, final T artifact);
>>>>>>> a2b5e36d

    /**
     * Returns an empty <code>Artifact</code>. This is used while performing two-way merges where the
     * base <code>Artifact</code> is empty.
     *
     * @return empty <code>Artifact</code>
     */
    public abstract T createEmptyArtifact();

    /**
     * Finds the root artifact and calls <code>dumpTree()</code> on it.
     *
     * This method is used for debugging JDime.
     *
     * @return <code>dumpTree()</code> of root artifact
     */
    public String dumpRootTree() {
        if (getParent() != null) {
            return getParent().dumpRootTree();
        } else {
            return dumpTree();
        }
    }

    /**
     * Returns the structure of the artifact as indented plain text.
     *
     * This method is used for debugging JDime.
     *
     * @return artifact structure as indented plain text
     */
    public String dumpTree() {
        return dumpTree("");
    }

    /**
     * Returns the structure of the artifact as indented plain text.
     *
     * This method is used for debugging JDime.
     *
     * @param indent
     *            String used to indent the current artifact
     *
     * @return artifact structure as indented plain text
     */
    protected abstract String dumpTree(String indent);

    /**
     * Returns the AST in dot-format. {@link #toString()} will be used to label the nodes.
     *
     * @param includeNumbers
     *            include node number in label if true
     * @return AST in dot-format.
     */
    public String dumpGraphvizTree(boolean includeNumbers, int virtualcount) {
        StringBuilder sb = new StringBuilder();

        if (isConflict() || isChoice()) {
            // insert virtual node
            String virtualId = "\"c" + virtualcount + "\"";
            String virtualLabel = isConflict() ? "\"Conflict\"" : "\"Choice\"";
            String virtualColor = isConflict() ? "red" : "blue";
            sb.append(virtualId);
            sb.append("[label=").append(virtualLabel);
            sb.append(", fillcolor = ").append(virtualColor);
            sb.append(", style = filled]").append(System.lineSeparator());

            if (isConflict()) {
                // left alternative
                sb.append(left.dumpGraphvizTree(includeNumbers, virtualcount));
                sb.append(virtualId).append("->").append(getGraphvizId(left)).
                        append("[label=\"").append(left.getRevision()).append("\"]").append(";").append(System.lineSeparator());

                // right alternative
                sb.append(right.dumpGraphvizTree(includeNumbers, virtualcount));
                sb.append(virtualId).append("->").append(getGraphvizId(right)).
                        append("[label=\"").append(right.getRevision()).append("\"]").append(";").append(System.lineSeparator());
            } else {
                // choice node
                for (String condition : getVariants().keySet()) {
                    Artifact<T> variant = getVariants().get(condition);
                    sb.append(variant.dumpGraphvizTree(includeNumbers, virtualcount));
                    sb.append(virtualId).append("->").append(getGraphvizId(variant)).
                            append("[label=\"").append(condition).append("\"]").append(";").append(System.lineSeparator());
                }
            }
        } else {
            sb.append(getGraphvizId(this)).append("[label=\"");

            // node label
            if (includeNumbers) {
                sb.append("(").append(getNumber()).append(") ");
            }

            sb.append(toString());

            sb.append("\"");

            if (hasMatches()) {
                sb.append(", fillcolor = green, style = filled");
            }

            sb.append("];");
            sb.append(System.lineSeparator());

            // children
            for (Artifact<T> child : getChildren()) {
                String childId = getGraphvizId(child);
                if (child.isConflict() || child.isChoice()) {
                    virtualcount++;
                    childId = "\"c" + virtualcount + "\"";
                }

                sb.append(child.dumpGraphvizTree(includeNumbers, virtualcount));

                // edge
                sb.append(getGraphvizId(this)).append("->").append(childId).append(";").append(System.lineSeparator());
            }
        }

        return sb.toString();
    }

    private String getGraphvizId(Artifact<T> artifact) {
        return "\"" + artifact.getId() + "\"";
    }

    /**
     * Pretty-prints the <code>Artifact</code> to source code.
     *
     * @return Pretty-printed AST (source code)
     */
    public abstract String prettyPrint();

    /**
     * Returns true if this artifact physically exists.
     *
     * @return true if the artifact exists.
     */
    public abstract boolean exists();

    /**
     * Return child <code>Artifact</code> at position i.
     *
     * @param i
     *             position of child <code>Artifact</code>
     * @return child <code>Artifact</code> at position i
     */
    public T getChild(int i) {
        assert (children != null);
        return children.get(i);
    }

    /**
     * Returns all children of the <code>Artifact</code>.
     *
     * @return the children of the <code>Artifact</code>
     */
    public ArtifactList<T> getChildren() {
        if (isLeaf()) {
            return new ArtifactList<>();
        }

        return children;
    }

    public abstract void deleteChildren();

    /**
     * Returns the identifier of the <code>Artifact</code>,
     * which contains the <code>Revision</code> name and a number.
     *
     * This method is basically useful for debugging JDime.
     *
     * @return identifier of the <code>Artifact</code>
     */
    public abstract String getId();

    /**
     * Returns the <code>Matching</code> for a specific <code>Revision</code> or <code>null</code> if there is no such
     * <code>Matching</code>.
     *
     * @param rev
     *            <code>Revision</code>
     * @return <code>Matching</code> with <code>Revision</code>
     */
    public Matching<T> getMatching(Revision rev) {
        return matches == null ? null : matches.get(rev);
    }

    /**
     * Returns the number of the <code>Artifact</code>.
     *
     * @return number of the <code>Artifact</code>
     */
    public int getNumber() {
        return number;
    }

    /**
     * Returns the number of children the <code>Artifact</code> has.
     *
     * @return number of children
     */
    public int getNumChildren() {
        if (isLeaf()) {
            return 0;
        }

        return children == null ? 0 : children.size();
    }

    /**
     * Returns the parent <code>Artifact</code>.
     *
     * @return the parent <code>Artifact</code>
     */
    public T getParent() {
        return parent;
    }

    /**
     * Returns the <code>Revision</code> the <code>Artifact</code> belongs to.
     *
     * @return the <code>Revision</code> the <code>Artifact</code> belongs to.
     */
    public Revision getRevision() {
        return revision;
    }

    /**
     * Returns the maximum depth of any node in the tree.
     *
     * @return the maximum depth
     */
    public int getMaxDepth() {
        return 1 + children.parallelStream().map(T::getMaxDepth).max(Integer::compare).orElse(0);
    }

    /**
     * Returns the size of the subtree. The <code>Artifact</code> itself is not included.
     *
     * @return size of subtree
     */
    public int getSubtreeSize() {
        int size = getNumChildren();

        for (int i = 0; i < getNumChildren(); i++) {
            size += getChild(i).getSubtreeSize();
        }

        return size;
    }

    /**
     * Returns the size of the tree. The <code>Artifact</code> itself is also included.
     *
     * @return size of tree
     */
    public int getTreeSize() {
        return getSubtreeSize() + 1;
    }

    /**
     * Returns whether the <code>Artifact</code> or its subtree has changes.
     *
     * @return whether the <code>Artifact</code> or its subtree has changes
     */
    public boolean hasChanges() {
        boolean hasChanges = !hasMatches();

        for (int i = 0; !hasChanges && i < getNumChildren(); i++) {
            hasChanges = getChild(i).hasChanges();
        }

        return hasChanges;
    }

    /**
     * Returns true if the <code>Artifact</code> is a change.
     *
     * @return true if the <code>Artifact</code> is a change
     */
    public boolean isChange() {
        return !hasMatches();
    }

    /**
     * Returns true if the <code>Artifact</code> has children.
     *
     * @return true if the <code>Artifact</code> has children
     */
    public boolean hasChildren() {
        return getNumChildren() > 0;
    }

    @Override
    public boolean equals(Object o) {
        if (this == o) {
            return true;
        }

        if (o == null || getClass() != o.getClass()) {
            return false;
        }

        Artifact<?> artifact = (Artifact<?>) o;

        return Objects.equals(getId(), artifact.getId());
    }

    @Override
    public int hashCode() {
        return Objects.hash(getId());
    }

    /**
     * Returns whether this <code>Artifact</code> has any matches.
     *
     * @return true if the <code>Artifact</code> has matches
     */
    public boolean hasMatches() {
        return matches != null && !matches.isEmpty();
    }

    /**
     * Returns whether this <code>Artifact</code> has a <code>Matching</code> for a specific <code>Revision</code>.
     *
     * @param rev
     *            <code>Revision</code>
     * @return true if <code>Artifact</code> has a <code>Matching</code> with <code>Revision</code>
     */
    public final boolean hasMatching(Revision rev) {
        boolean hasMatching = matches != null && matches.containsKey(rev);

        if (LOG.isLoggable(Level.FINEST)) {
            LOG.finest(getId() + ".hasMatching(" + rev + ")");
            if (matches != null) {
                for (Revision r : matches.keySet()) {
                    LOG.finest("Matching found with: " + r + " (" + matches.get(r).getMatchingArtifact(this).getId() + ")");
                    LOG.finest("hasMatching(" + r + ") = " + hasMatching);
                }
            } else {
                LOG.finest("no matches for " + getId() + " and " + rev);
            }
        }

        if (!hasMatching && isChoice()) {
            // choice nodes have to be treated specially ...
            for (T variant: variants.values()) {
                if (variant.hasMatching(rev)) {
                    hasMatching = true;
                    break;
                }
            }
        }

        return hasMatching;
    }

    /**
     * Returns whether a <code>Matching</code> exists for a specific <code>Artifact</code>.
     *
     * @param other
     *            other <code>Artifact</code> to search <code>Matching</code>s for
     * @return whether a <code>Matching</code> exists
     */
    public final boolean hasMatching(T other) {
        Revision otherRev = other.getRevision();
        boolean hasMatching = matches != null && matches.containsKey(otherRev) && matches.get(otherRev).getMatchingArtifact(this) == other;

        if (LOG.isLoggable(Level.FINEST)) {
            LOG.finest(getId() + ".hasMatching(" + other.getId() + ")");
            if (matches != null) {
                for (Revision r : matches.keySet()) {
                    LOG.finest("Matching found with: " + r + " (" + other.getId() + ")");
                    LOG.finest("hasMatching(" + r + ") = " + hasMatching);
                }
            } else {
                LOG.finest("no matches for " + getId() + " and " + other.getId());
            }
        }

        if (!hasMatching && isChoice()) {
            // choice nodes have to be treated specially ...
            for (T variant: variants.values()) {
                if (variant.hasMatching(otherRev) && matches.get(otherRev).getMatchingArtifact(variant) == other) {
                    hasMatching = true;
                    break;
                }
            }
        }
        return hasMatching;
    }

    /**
     * Returns whether this <code>Artifact</code> has unique labels.
     * If this is the case, a more efficient <code>UnorderedMatcher</code> can be used.
     *
     * @return whether the <code>Artifact</code> has unique labels
     */
    public abstract boolean hasUniqueLabels();

    /**
     * Returns true if the <code>Artifact</code> is a conflict node.
     *
     * @return true if the <code>Artifact</code> represents a conflict
     */
    public boolean isConflict() {
        return conflict;
    }

    /**
     * Returns true if the artifact is a choice node.
     *
     * @return true if the artifact represents a choice node
     */
    public final boolean isChoice() {
        return choice;
    }

    /**
     * Returns true if the <code>Artifact</code> is empty.
     *
     * @return true if the <code>Artifact</code> is empty
     */
    public abstract boolean isEmpty();

    /**
     * Returns true if the <code>Artifact</code> is a leaf.
     *
     * @return true if the <code>Artifact</code> is a leaf
     */
    public abstract boolean isLeaf();

    /**
     * Returns true if the <code>Artifact</code> has already been merged.
     * @return true if the <code>Artifact</code> has already been merged
     */
    public boolean isMerged() {
        return merged;
    }

    /**
     * Returns true if the declaration order of the <code>Artifact</code> is essential.
     *
     * @return true if the declaration order of the <code>Artifact</code> is essential
     */
    public abstract boolean isOrdered();

    /**
     * Returns true if the <code>Artifact</code> is the root node.
     *
     * @return true if the <code>Artifact</code> is the root node
     */
    public boolean isRoot() {
        return getParent() == null;
    }

    /**
     * Returns true, if this <code>Artifact</code> matches another <code>Artifact</code>.
     *
     * @param other
     *            other <code>Artifact</code>
     * @return true, if the <code>Artifact</code>s match
     */
    public abstract boolean matches(T other);

    /**
     * Returns true if matches were previously computed.
     *
     * @return true if matches were already computed
     */
    public boolean matchingComputed(Revision rev) {
        return matches != null && hasMatching(rev);
    }

    /**
     * Performs a merge on the provided merge triple.
     * This method selects the <code>MergeStrategy</code> and triggers the merge.
     *
     * @param operation
     *            merge operation
     * @param context
     *            merge context
     */
    public abstract void merge(MergeOperation<T> operation, MergeContext context);

    /**
     * Sets the children of the <code>Artifact</code>.
     *
     * @param children
     *            the new children to set
     */
    public void setChildren(ArtifactList<T> children) {
        this.children = children;
    }

    /**
     * Marks this <code>Artifact</code> as a conflict.
     *
     * @param left
     *            left alternative
     * @param right
     *            right alternative
     */
    void setConflict(T left, T right) {
        this.conflict = true;
        this.left = left;
        this.right = right;
    }

    /**
     * Marks this artifact as a choice.
     *
     * @param condition presence condition
     * @param artifact conditional artifact
     */
    public final void setChoice(final String condition, final T artifact) {
        this.choice = true;
        if (condition == null) {
            throw new RuntimeException("condition must not be null!");
        }
        addVariant(condition, artifact);
    }

    public void addVariant(String condition, final T artifact) {
        if (!choice) {
            throw new RuntimeException("addVariant() can only be called on choice nodes!");
        }
        if (condition == null) {
            throw new RuntimeException("condition must not be null!");
        }

        LOG.fine("Add node " + artifact.getId() + " under condition " + condition);

        if (variants == null) {
            variants = new HashMap<>();
        }

        // merge conditions for same artifact
        List<String> mergedConditions = new ArrayList<>();
        for (String existingCondition : variants.keySet()) {
            if (variants.get(existingCondition).equals(artifact)) {
                mergedConditions.add(existingCondition);
                condition = existingCondition + " || " + condition;
            }
        }
        for (String mergedCondition : mergedConditions) {
            variants.remove(mergedCondition);
        }

        variants.put(condition, artifact);
    }

    /**
     * Set whether the <code>Artifact</code> has already been merged.
     */
    public void setMerged() {
        this.merged = true;
    }

    /**
     * Sets the number of the <code>Artifact</code>
     * @param number
     *            the number to set
     */
    public void setNumber(int number) {
        this.number = number;
    }

    /**
     * Sets the parent <code>Artifact</code>.
     *
     * @param parent
     *            the parent to set
     */
    void setParent(T parent) {
        this.parent = parent;
    }

    /**
     * Sets the <code>Revision</code>.
     *
     * @param revision
     *            the <code>Revision</code> to set
     */
    public void setRevision(Revision revision) {
        setRevision(revision, false);
    }

    public void setRevision(Revision revision, boolean recursive) {
        this.revision = revision;

        if (recursive && children != null) {
            for (T child : children) {
                child.setRevision(revision, true);
            }
        }
    }

    @Override
    public abstract String toString();

    /**
     * If the artifact is a choice node, it has variants (values of map) that are present under conditions (keys of map)
     */
    public HashMap<String, T> getVariants() {
        return variants;
    }
}<|MERGE_RESOLUTION|>--- conflicted
+++ resolved
@@ -140,7 +140,7 @@
      *            child to add
      * @return added child
      */
-    public abstract T addChild(final T child);
+    public abstract T addChild(T child);
 
     /**
      * Adds a matching.
@@ -201,11 +201,7 @@
      * @param artifact conditional artifact
      * @return choice artifact
      */
-<<<<<<< HEAD
     public abstract T createChoiceArtifact(String condition, T artifact);
-=======
-    public abstract T createChoiceArtifact(final String condition, final T artifact);
->>>>>>> a2b5e36d
 
     /**
      * Returns an empty <code>Artifact</code>. This is used while performing two-way merges where the
