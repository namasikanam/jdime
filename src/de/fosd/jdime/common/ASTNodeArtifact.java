--- conflicted
+++ resolved
@@ -24,27 +24,7 @@
  */
 package de.fosd.jdime.common;
 
-<<<<<<< HEAD
-import java.io.FileNotFoundException;
-import java.io.IOException;
-import java.util.*;
-
-import AST.ASTNode;
-import AST.BytecodeParser;
-import AST.ClassDecl;
-import AST.CompilationUnit;
-import AST.ConstructorDecl;
-import AST.FieldDecl;
-import AST.FieldDeclaration;
-import AST.ImportDecl;
-import AST.InterfaceDecl;
-import AST.JavaParser;
-import AST.Literal;
-import AST.MethodDecl;
-import AST.Program;
-=======
 import AST.*;
->>>>>>> 52698ecf
 import de.fosd.jdime.common.operations.ConflictOperation;
 import de.fosd.jdime.common.operations.MergeOperation;
 import de.fosd.jdime.common.operations.Operation;
@@ -59,10 +39,7 @@
 
 import java.io.FileNotFoundException;
 import java.io.IOException;
-import java.util.HashMap;
-import java.util.Iterator;
-import java.util.Objects;
-import java.util.Set;
+import java.util.*;
 
 /**
  * @author Olaf Lessenich
@@ -70,7 +47,8 @@
  */
 public class ASTNodeArtifact extends Artifact<ASTNodeArtifact> {
 
-	private static final Logger LOG = Logger.getLogger(ClassUtils.getShortClassName(ASTNodeArtifact.class));
+	private static final Logger LOG = Logger.getLogger(ClassUtils
+			.getShortClassName(ASTNodeArtifact.class));
 
 	/**
 	 * Initializes parser.
@@ -82,7 +60,7 @@
 		p.initJavaParser(new JavaParser() {
 			@Override
 			public CompilationUnit parse(final java.io.InputStream is,
-										 final String fileName) throws java.io.IOException,
+					final String fileName) throws java.io.IOException,
 					beaver.Parser.Exception {
 				return new parser.JavaParser().parse(is, fileName);
 			}
