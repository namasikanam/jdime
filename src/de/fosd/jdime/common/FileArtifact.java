--- conflicted
+++ resolved
@@ -220,21 +220,7 @@
     }
 
     @Override
-<<<<<<< HEAD
-    public final int compareTo(final FileArtifact o) {
-        if (o == this) {
-            return 0;
-        }
-
-        return this.toString().compareTo(o.toString());
-    }
-
-    @Override
     public final FileArtifact createEmptyArtifact(Revision revision) {
-=======
-    public final FileArtifact createEmptyArtifact() {
-        FileArtifact emptyFile;
->>>>>>> c6bd1529
 
         try {
             File temp = Files.createTempFile(null, null).toFile();
