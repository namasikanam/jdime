/**
 * Copyright (C) 2013-2014 Olaf Lessenich
 * Copyright (C) 2014-2015 University of Passau, Germany
 *
 * This library is free software; you can redistribute it and/or
 * modify it under the terms of the GNU Lesser General Public
 * License as published by the Free Software Foundation; either
 * version 2.1 of the License, or (at your option) any later version.
 *
 * This library is distributed in the hope that it will be useful,
 * but WITHOUT ANY WARRANTY; without even the implied warranty of
 * MERCHANTABILITY or FITNESS FOR A PARTICULAR PURPOSE.  See the GNU
 * Lesser General Public License for more details.
 *
 * You should have received a copy of the GNU Lesser General Public
 * License along with this library; if not, write to the Free Software
 * Foundation, Inc., 51 Franklin Street, Fifth Floor, Boston,
 * MA 02110-1301  USA
 *
 * Contributors:
 *     Olaf Lessenich <lessenic@fim.uni-passau.de>
 *     Georg Seibt <seibt@fim.uni-passau.de>
 */
package de.fosd.jdime.common;

import java.util.Objects;
import java.util.Optional;
import java.util.function.Supplier;

import de.fosd.jdime.common.operations.MergeOperation;
import de.fosd.jdime.stats.KeyEnums;

/**
 * A simple <code>Artifact</code> to test the functionality of <code>MCESubtreeMatcher</code>. Not all all methods
 * are implemented. Should be deleted later on.
 */
public class TestArtifact extends Artifact<TestArtifact> {

<<<<<<< HEAD
    private static final Revision testRevision = new Revision("TEST");

    public TestArtifact() {
        this(testRevision);
    }

    public TestArtifact(Revision rev) {
        super(rev);
        this.children = new ArtifactList<>();
    }

    public TestArtifact(int id) {
        super(testRevision);
        this.setNumber(id);
=======
    private String label;
    private KeyEnums.Type type;

    public TestArtifact(String label, KeyEnums.Type type) {
        this.label = label;
        this.type = type;
>>>>>>> c6bd1529
        this.children = new ArtifactList<>();
    }

    @Override
    public TestArtifact addChild(TestArtifact child) {
        children.add(child);
        return child;
    }

    @Override
    public TestArtifact clone() {
<<<<<<< HEAD
        TestArtifact clone = new TestArtifact();
        clone.setNumber(getNumber());
        clone.children = children;
        return clone;
=======
        throw new NotYetImplementedException();
>>>>>>> c6bd1529
    }

    @Override
    public TestArtifact createConflictArtifact(TestArtifact left, TestArtifact right) {
        TestArtifact conflict = new TestArtifact("Conflict", KeyEnums.Type.NODE);
        conflict.setConflict(left, right);

        return conflict;
    }

    @Override
    public TestArtifact createChoiceArtifact(String condition, TestArtifact artifact) {
        return null;
    }

    public TestArtifact createEmptyArtifact(Revision revision) {
        return null;
    }

    @Override
    public String prettyPrint() {
        return null;
    }

    @Override
    public boolean exists() {
        return true;
    }

    @Override
    public void deleteChildren() {
        this.children = new ArtifactList<>();
    }

    @Override
    public String getId() {
<<<<<<< HEAD
        return String.valueOf(getNumber());
=======
        return getRevision() + " : " + label;
>>>>>>> c6bd1529
    }

    @Override
    public boolean equals(Object o) {
        if (this == o) return true;
        if (o == null || getClass() != o.getClass()) return false;
        if (!super.equals(o)) return false;
        TestArtifact that = (TestArtifact) o;
<<<<<<< HEAD

        return getNumber() == that.getNumber();
=======
        return Objects.equals(label, that.label) &&
                type == that.type;
>>>>>>> c6bd1529
    }

    @Override
    public int hashCode() {
<<<<<<< HEAD
        return getNumber();
=======
        return Objects.hash(super.hashCode(), label, type);
>>>>>>> c6bd1529
    }

    @Override
    public Optional<Supplier<String>> getUniqueLabel() {
        return Optional.empty();
    }

    @Override
    public boolean isEmpty() {
        return false;
    }

    @Override
    public boolean isLeaf() {
        return children.isEmpty();
    }

    @Override
    public boolean isOrdered() {
        return type != KeyEnums.Type.METHOD;
    }

    @Override
    public boolean matches(TestArtifact other) {
<<<<<<< HEAD
        return getNumber() == other.getNumber();
=======
        return this.type == other.type && this.label.equals(other.label);
>>>>>>> c6bd1529
    }

    @Override
    public void merge(MergeOperation<TestArtifact> operation, MergeContext context) {

    }

    @Override
    public String toString() {
<<<<<<< HEAD
        return getClass().getSimpleName() + ": " + String.valueOf(getNumber());
    }

    @Override
    public int compareTo(TestArtifact o) {
        return getNumber() - o.getNumber();
=======
        return getId() + " (" + type + ")";
>>>>>>> c6bd1529
    }

    @Override
    public KeyEnums.Type getType() {
        return type;
    }

    @Override
    public KeyEnums.Level getLevel() {
        return null;
    }
}<|MERGE_RESOLUTION|>--- conflicted
+++ resolved
@@ -23,7 +23,6 @@
  */
 package de.fosd.jdime.common;
 
-import java.util.Objects;
 import java.util.Optional;
 import java.util.function.Supplier;
 
@@ -36,29 +35,19 @@
  */
 public class TestArtifact extends Artifact<TestArtifact> {
 
-<<<<<<< HEAD
     private static final Revision testRevision = new Revision("TEST");
 
-    public TestArtifact() {
-        this(testRevision);
-    }
-
-    public TestArtifact(Revision rev) {
-        super(rev);
-        this.children = new ArtifactList<>();
-    }
-
-    public TestArtifact(int id) {
-        super(testRevision);
-        this.setNumber(id);
-=======
     private String label;
     private KeyEnums.Type type;
 
     public TestArtifact(String label, KeyEnums.Type type) {
+        this(testRevision, label, type);
+    }
+
+    public TestArtifact(Revision rev, String label, KeyEnums.Type type) {
+        super(rev);
         this.label = label;
         this.type = type;
->>>>>>> c6bd1529
         this.children = new ArtifactList<>();
     }
 
@@ -70,19 +59,12 @@
 
     @Override
     public TestArtifact clone() {
-<<<<<<< HEAD
-        TestArtifact clone = new TestArtifact();
-        clone.setNumber(getNumber());
-        clone.children = children;
-        return clone;
-=======
         throw new NotYetImplementedException();
->>>>>>> c6bd1529
     }
 
     @Override
     public TestArtifact createConflictArtifact(TestArtifact left, TestArtifact right) {
-        TestArtifact conflict = new TestArtifact("Conflict", KeyEnums.Type.NODE);
+        TestArtifact conflict = new TestArtifact(MergeScenario.CONFLICT, "Conflict", KeyEnums.Type.NODE);
         conflict.setConflict(left, right);
 
         return conflict;
@@ -114,35 +96,7 @@
 
     @Override
     public String getId() {
-<<<<<<< HEAD
-        return String.valueOf(getNumber());
-=======
-        return getRevision() + " : " + label;
->>>>>>> c6bd1529
-    }
-
-    @Override
-    public boolean equals(Object o) {
-        if (this == o) return true;
-        if (o == null || getClass() != o.getClass()) return false;
-        if (!super.equals(o)) return false;
-        TestArtifact that = (TestArtifact) o;
-<<<<<<< HEAD
-
-        return getNumber() == that.getNumber();
-=======
-        return Objects.equals(label, that.label) &&
-                type == that.type;
->>>>>>> c6bd1529
-    }
-
-    @Override
-    public int hashCode() {
-<<<<<<< HEAD
-        return getNumber();
-=======
-        return Objects.hash(super.hashCode(), label, type);
->>>>>>> c6bd1529
+        return String.format("%s : %s : %d", getRevision(), label, getNumber());
     }
 
     @Override
@@ -167,11 +121,7 @@
 
     @Override
     public boolean matches(TestArtifact other) {
-<<<<<<< HEAD
-        return getNumber() == other.getNumber();
-=======
         return this.type == other.type && this.label.equals(other.label);
->>>>>>> c6bd1529
     }
 
     @Override
@@ -181,16 +131,7 @@
 
     @Override
     public String toString() {
-<<<<<<< HEAD
-        return getClass().getSimpleName() + ": " + String.valueOf(getNumber());
-    }
-
-    @Override
-    public int compareTo(TestArtifact o) {
-        return getNumber() - o.getNumber();
-=======
         return getId() + " (" + type + ")";
->>>>>>> c6bd1529
     }
 
     @Override
