/*
 * Copyright (C) 2013-2014 Olaf Lessenich
 * Copyright (C) 2014-2015 University of Passau, Germany
 *
 * This library is free software; you can redistribute it and/or
 * modify it under the terms of the GNU Lesser General Public
 * License as published by the Free Software Foundation; either
 * version 2.1 of the License, or (at your option) any later version.
 *
 * This library is distributed in the hope that it will be useful,
 * but WITHOUT ANY WARRANTY; without even the implied warranty of
 * MERCHANTABILITY or FITNESS FOR A PARTICULAR PURPOSE.  See the GNU
 * Lesser General Public License for more details.
 *
 * You should have received a copy of the GNU Lesser General Public
 * License along with this library; if not, write to the Free Software
 * Foundation, Inc., 51 Franklin Street, Fifth Floor, Boston,
 * MA 02110-1301  USA
 *
 * Contributors:
 *     Olaf Lessenich <lessenic@fim.uni-passau.de>
 *     Georg Seibt <seibt@fim.uni-passau.de>
 */
import org.ajoberstar.grgit.Grgit
import org.ajoberstar.grgit.operation.BranchAddOp
import org.gradle.api.tasks.wrapper.Wrapper
import org.gradle.api.tasks.wrapper.Wrapper.DistributionType;

plugins {
    id 'application'
    id 'eclipse'
    id 'idea'
    id "org.ajoberstar.grgit" version "2.0.0"
    id "com.github.hierynomus.license" version "0.14.0"
    id "com.scuilion.syntastic" version "0.3.8"
}

tasks.withType(JavaCompile) {
    options.encoding = 'UTF-8'
}

javadoc {
    options.setEncoding 'UTF-8'
}

sourceSets {
    main {
        java {
            srcDir 'src'
        }
        resources {
            srcDir 'res'
        }
    }
    test {
        java {
            srcDir 'test'
        }
        resources {
            srcDir 'testres'
        }
    }
}

repositories {
    mavenCentral()
}

dependencies {
    compile 'commons-io:commons-io:2.5'
    compile 'commons-cli:commons-cli:1.4'
    compile 'org.apache.commons:commons-math3:3.6.1'
    compile 'commons-codec:commons-codec:1.10'
    compile 'com.thoughtworks.xstream:xstream:1.4.10'
<<<<<<< HEAD
    compile 'com.google.code.gson:gson:2.8.0'
=======
    compile 'com.google.code.gson:gson:2.8.1'
>>>>>>> 426aa3f0
    compile 'de.uni-passau.fim.seibt:kvconfig:1.0'
    compile project(':JNativeMerge')
    compile files('lib/extendj.jar')
    testCompile 'junit:junit:4.12'
}

task wrapper(type: Wrapper) {
    distributionType DistributionType.ALL
    gradleVersion '4.1'
}

def testFilesDir = new File(rootProject.buildDir, 'jdime-testfiles')

license {
    header rootProject.file('LICENSE_HEADER')
    mapping("fxml", "XML_STYLE")
    strictCheck true

    fileTree(testFilesDir).visit {
        exclude it.getRelativePath().getPathString()
    }

    exclude "de/fosd/jdime/matcher/unordered/assignmentProblem/HungarianAlgorithm.java"
}

idea {
    module {
        downloadJavadoc = true
        downloadSources = true
    }
}

def loggingConfigFile = file('JDimeLogging.properties')
def configFile = file('JDime.properties')

def loggingOpt = "-Djava.util.logging.config.file=${loggingConfigFile.getName()}"
def defaultOpts = ["-Xmx2048m", "-ea"]

startScripts {
    applicationName = rootProject.name
    mainClassName = "de.fosd.jdime.Main"
    defaultJvmOpts = defaultOpts + loggingOpt
}

task guiScripts(type: CreateStartScripts) {
    applicationName = "${rootProject.name}_GUI"
    mainClassName = 'de.fosd.jdime.gui.GUI'
    defaultJvmOpts = [loggingOpt]
    outputDir = startScripts.outputDir
    classpath = startScripts.classpath
}

distributions.with {
    main.with {
        def binDir = 'bin'

        contents {
            into(binDir) {
                from(guiScripts)
                fileMode = 0755
            }
        }

        contents {
            into binDir, {
                from project.projectDir, {
                    include configFile.name

                    def getHeadCommit = {
                        def grgit = Grgit.open(dir: project.projectDir)
                        def head = grgit.head()

                        grgit.close()
                        head.id
                    }

                    expand([
                            commit: getHeadCommit()
                    ])
                }

                from project.projectDir, {
                    include loggingConfigFile.name
                }
            }
        }
    }
}

installDist {

    if (project.hasProperty('distDir')) {
        destinationDir = file(project.property('distDir'))
    }
}

run {
    main = 'de.fosd.jdime.gui.GUI'
}

test {
    systemProperty "java.util.logging.config.file", loggingConfigFile.getAbsolutePath()
    maxHeapSize = '2048m'
    enableAssertions = true
}

def testFilesBranchName = "feature/extendj_update"

task getTestFiles {
    def testFilesBranchName = "feature/extendj_update"
    def gitURI = "https://github.com/se-passau/jdime-testfiles.git"

    description = "Clones (or pulls) the JDime test files repository from GitHub."
    group = 'verification'

    sourceSets {
        test {
            resources {
                srcDir testFilesDir
            }
        }
    }

    onlyIf {
<<<<<<< HEAD
        if (!testFilesDir.exists()) { // Execute the task if the test files directory does not exist.
=======
        if (!testFilesDir.exists()) {
>>>>>>> 426aa3f0
            return true
        }

        def grgit = Grgit.open(dir: testFilesDir)
        grgit.fetch()

        if (grgit.resolve.toBranch(testFilesBranchName) == null) {
            grgit.branch.add(name: testFilesBranchName, startPoint: "origin/$testFilesBranchName",
                             mode: BranchAddOp.Mode.TRACK)
        }

        def status = grgit.branch.status(name: testFilesBranchName)

        grgit.checkout(branch: testFilesBranchName)
        grgit.close()

<<<<<<< HEAD
        return status.behindCount != 0 // Execute the task if the existing test files are not up to date.
=======
        return status.behindCount != 0
>>>>>>> 426aa3f0
    }

    doLast {
        if (testFilesDir.exists()) {
            def grgit = Grgit.open(dir: testFilesDir)

            grgit.checkout(branch: testFilesBranchName)
            grgit.merge(head: "origin/$testFilesBranchName")
            grgit.close()
        } else {
            Grgit.clone(dir: testFilesDir, refToCheckout: testFilesBranchName, uri: gitURI).close()
        }
    }
}

test.dependsOn getTestFiles

compileJava {
    options.compilerArgs << "-Xlint:all"
}<|MERGE_RESOLUTION|>--- conflicted
+++ resolved
@@ -72,11 +72,7 @@
     compile 'org.apache.commons:commons-math3:3.6.1'
     compile 'commons-codec:commons-codec:1.10'
     compile 'com.thoughtworks.xstream:xstream:1.4.10'
-<<<<<<< HEAD
-    compile 'com.google.code.gson:gson:2.8.0'
-=======
     compile 'com.google.code.gson:gson:2.8.1'
->>>>>>> 426aa3f0
     compile 'de.uni-passau.fim.seibt:kvconfig:1.0'
     compile project(':JNativeMerge')
     compile files('lib/extendj.jar')
@@ -183,8 +179,6 @@
     enableAssertions = true
 }
 
-def testFilesBranchName = "feature/extendj_update"
-
 task getTestFiles {
     def testFilesBranchName = "feature/extendj_update"
     def gitURI = "https://github.com/se-passau/jdime-testfiles.git"
@@ -201,11 +195,7 @@
     }
 
     onlyIf {
-<<<<<<< HEAD
         if (!testFilesDir.exists()) { // Execute the task if the test files directory does not exist.
-=======
-        if (!testFilesDir.exists()) {
->>>>>>> 426aa3f0
             return true
         }
 
@@ -222,11 +212,7 @@
         grgit.checkout(branch: testFilesBranchName)
         grgit.close()
 
-<<<<<<< HEAD
         return status.behindCount != 0 // Execute the task if the existing test files are not up to date.
-=======
-        return status.behindCount != 0
->>>>>>> 426aa3f0
     }
 
     doLast {
